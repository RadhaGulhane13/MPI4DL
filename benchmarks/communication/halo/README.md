#  Halo exchnage:
In spatial parallelism, Convolution and Pooling layers can be distributed across multiple GPUs to work on the different regions of the image. Thus, spatial parallelism requires a halo exchange (shown in Figure. 1.) at every convolution and pooling layer to compute the result for the pixels present on the boundary of image parts. Halo exchange can also be performed in parallel with convolution operations on available input pixels.
<div align="center">
 <img src="../../../docs/assets/images/Halo_Exchange.jpg" width="600px">
 </br>
  <figcaption>Figure 1. Halo exchange in spatial parallelism. The input image is partitioned into four regions, and each region is given to the different processes. To calculate the convolution operation at X location, the value of nearby pixels is required. 
  </figcaption>
    </br>
</div>


## halo-exchange benchmarks:
- *benchmark_sp_halo_exchange.py* and *benchmark_sp_halo_exchange_with_compute.py* are used to test the proper functioning of send and receive operations for halo regions.
- *benchmark_sp_halo_exchange_with_compute_val.py* is utilized to validate the received inputs, in addition to testing the halo region send and receive operations.

### Install now-dl:
```bash
cd now-dl
python setup.py install
```

### Run halo-exchange benchmark
<<<<<<< HEAD
- Example to run halo exchange benchmark for four vertical partition : 
=======

#### Generic command:
```bash

$MV2_HOME/bin/mpirun_rsh --export-all -np $np --hostfile  {$HOSTFILE} MV2_USE_GDRCOPY=0 MV2_ENABLE_AFFINITY=0 MV2_USE_CUDA=1 LD_PRELOAD=$MV2_HOME/lib/libmpi.so python ${halo_benchmark} --image-size ${image_size} --batch-size ${batch_size} --num-spatial-parts ${num_spatial_parts} --slice-method ${partition}

```
#### Example:
Example to run halo exchange benchmark for four vertical partition : 
>>>>>>> 01d98a93
```bash
cd benchmarks/spatial/model/
$MV2_HOME/bin/mpirun_rsh --export-all -np 4 --hostfile {$HOSTFILE} MV2_USE_GDRCOPY=0 MV2_ENABLE_AFFINITY=0 MV2_USE_CUDA=1 LD_PRELOAD=$MV2_HOME/lib/libmpi.so python now-dl/benchmarks/communication/halo/benchmark_sp_halo_exchange.py --image-size 32 --batch-size 32 --num-spatial-parts 4 --slice-method "vertical"
```

Halo exchange benchmarks can also be configured for different num-spatial-parts, slice-method, etc. Find all available options below:
<pre>
usage: spatial_halo_exchange_bench.py [-h] [--fp16-allreduce] [--image-size IMAGE_SIZE] [--batch-size BATCH_SIZE] [--halo-len HALO_LEN] [--in-channels IN_CHANNELS]
                                      [--warmup WARMUP] [--iterations ITERATIONS] [--out-channels OUT_CHANNELS]

Halo exchange benchmark

optional arguments:
  -h, --help            show this help message and exit
  --fp16-allreduce      use fp16 compression during allreduce (default: False)
  --image-size IMAGE_SIZE
                        Full image size (default: 8)
  --batch-size BATCH_SIZE
                        input batch size (default: 1)
  --halo-len HALO_LEN   halo length (default: 1)
  --in-channels IN_CHANNELS
                        Number of channels in the input (default: 1)
  --warmup WARMUP       warmups (default: 10)
  --iterations ITERATIONS
                        Iterations (default: 100)
  --out-channels OUT_CHANNELS
                        number of output channels (default: 256)
</pre><|MERGE_RESOLUTION|>--- conflicted
+++ resolved
@@ -20,9 +20,6 @@
 ```
 
 ### Run halo-exchange benchmark
-<<<<<<< HEAD
-- Example to run halo exchange benchmark for four vertical partition : 
-=======
 
 #### Generic command:
 ```bash
@@ -31,13 +28,26 @@
 
 ```
 #### Example:
-Example to run halo exchange benchmark for four vertical partition : 
->>>>>>> 01d98a93
+Example to run halo exchange benchmark for 4 vertical partition of 1024 * 1024 image with halo-len and batch size of 3 and 1 respectively: 
 ```bash
-cd benchmarks/spatial/model/
-$MV2_HOME/bin/mpirun_rsh --export-all -np 4 --hostfile {$HOSTFILE} MV2_USE_GDRCOPY=0 MV2_ENABLE_AFFINITY=0 MV2_USE_CUDA=1 LD_PRELOAD=$MV2_HOME/lib/libmpi.so python now-dl/benchmarks/communication/halo/benchmark_sp_halo_exchange.py --image-size 32 --batch-size 32 --num-spatial-parts 4 --slice-method "vertical"
+$MV2_HOME/bin/mpirun_rsh --export-all -np 4 --hostfile {$HOSTFILE} MV2_USE_GDRCOPY=0 MV2_ENABLE_AFFINITY=0 MV2_USE_CUDA=1 LD_PRELOAD=$MV2_HOME/lib/libmpi.so python benchmarks/communication/halo/benchmark_sp_halo_exchange.py --image-size 1024 --batch-size 1 --halo-len 3 --num-spatial-parts 4 --slice-method "vertical"
 ```
 
+Expected output:
+```
+rank : 0 size:  4
+Rank:0 Time taken (ms):0.3337113571166992
+Validation passed Rank:0
+rank : 3 size:  4
+Rank:3 Time taken (ms):0.3339980697631836
+Validation passed Rank:3
+rank : 2 size:  4
+Rank:2 Time taken (ms):0.33376255035400393
+Validation passed Rank:2
+rank : 1 size:  4
+Rank:1 Time taken (ms):0.33356800079345705
+Validation passed Rank:1
+```
 Halo exchange benchmarks can also be configured for different num-spatial-parts, slice-method, etc. Find all available options below:
 <pre>
 usage: spatial_halo_exchange_bench.py [-h] [--fp16-allreduce] [--image-size IMAGE_SIZE] [--batch-size BATCH_SIZE] [--halo-len HALO_LEN] [--in-channels IN_CHANNELS]
@@ -60,4 +70,15 @@
                         Iterations (default: 100)
   --out-channels OUT_CHANNELS
                         number of output channels (default: 256)
-</pre>+</pre>
+
+## Experimental Results:
+
+#### Halo exchange with and without computation with different halo len for 1024 * 1024 image size
+
+- AmeobaNet Model 
+
+<div align="center">
+<img src=".../../../../../docs/assets/images/halo-exchange_with_compute.png" width="400"> 
+<img src=".../../../../../docs/assets/images/halo-exchange.png" width="400"> 
+</div>