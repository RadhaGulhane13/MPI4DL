--- conflicted
+++ resolved
@@ -1,1313 +1,1134 @@
-import torch
-import torch.nn as nn
-import torch.distributed as dist
-import numpy as np
-import os
-import time
-import math
-import argparse
-
-
-def get_parser():
-    parser = argparse.ArgumentParser(
-        description="Halo exchange benchmark",
-        formatter_class=argparse.ArgumentDefaultsHelpFormatter,
-    )
-    parser.add_argument(
-        "--fp16-allreduce",
-        action="store_true",
-        default=False,
-        help="use fp16 compression during allreduce",
-    )
-
-    parser.add_argument("--image-size", type=int, default=8, help="Full image size")
-    parser.add_argument("--batch-size", type=int, default=1, help="input batch size")
-    parser.add_argument("--halo-len", type=int, default=1, help="halo length")
-    parser.add_argument("--warmup", type=int, default=10, help="warmups")
-    parser.add_argument("--iterations", type=int, default=100, help="Iterations")
-    parser.add_argument(
-        "--in-channels", type=int, default=1, help="number of input channels"
-    )
-    parser.add_argument(
-        "--out-channels", type=int, default=256, help="number of output channels"
-    )
-
-    parser.add_argument(
-        "--enable-val-recv-tensors",
-        action="store_true",
-        default=False,
-        help="Enable validation of recv tensors",
-    )
-    parser.add_argument(
-        "--enable-val-conv",
-        action="store_true",
-        default=False,
-        help="Enable validation of convolution",
-    )
-    parser.add_argument(
-        "--enable-val-small-conv",
-        action="store_true",
-        default=False,
-        help="Enable validation of sequential small validation with large",
-    )
-    parser.add_argument(
-        "--enable-deterministic",
-        action="store_true",
-        default=False,
-        help="Enable deterministic behaviour of cuDNN and PyTorch ",
-    )
-    parser.add_argument(
-        "--enable-one-h-dim-kernel",
-        action="store_true",
-        default=False,
-        help="Set dimension (height) of kernel to 1",
-    )
-    parser.add_argument(
-        "--enable-one-w-dim-kernel",
-        action="store_true",
-        default=False,
-        help="Set dimension (width) of kernel to 1",
-    )
-    parser.add_argument(
-        "--num-spatial-parts",
-        type=int,
-        default="4",
-        help="Number of partitions in spatial parallelism",
-    )
-
-    parser.add_argument(
-        "--slice-method",
-        type=str,
-        default="square",
-        help="Slice method (square, vertical, and horizontal)",
-    )
-
-    parser.add_argument("--CPU", action="store_true", default=False, help="Run on CPU")
-
-    return parser
-
-
-parser_obj = get_parser()
-args = parser_obj.parse_args()
-
-
-ENABLE_VAL_RECV_TENSORS = args.enable_val_recv_tensors
-ENABLE_VAL_CONV = args.enable_val_conv
-ENABLE_VAL_SMALL_CONV = args.enable_val_small_conv
-warmup = args.warmup
-
-if args.enable_deterministic:
-    torch.backends.cudnn.benchmark = False
-    torch.backends.cudnn.deterministic = True
-    torch.set_deterministic(True)
-
-if args.CPU:
-    dev = "cpu"
-else:
-    dev = "cuda"
-
-
-class halo_bench_pt2pt(nn.Conv2d):
-    def __init__(
-        self,
-        local_rank,
-        comm_size,
-        kernel_size,
-        num_spatial_parts,
-        in_channels,
-        out_channels,
-        slice_method="square",
-    ):
-<<<<<<< HEAD
-=======
-
->>>>>>> d13dbdfb
-        # slice_method: "vertical" "horizontal" "square"
-        self.slice_method = slice_method
-
-        self.local_rank = local_rank
-        self.comm_size = comm_size
-        self.spatial_local_rank = local_rank
-        # number of parts in one image
-        self.num_spatial_parts = num_spatial_parts
-        self.kernel_size = kernel_size
-
-        self.halo_len_height = int((kernel_size[0] - 1) / 2)
-        self.halo_len_width = int((kernel_size[1] - 1) / 2)
-
-        # self.halo_len = halo_len
-        self.shapes_recv = None
-        self.recv_tensors = []
-        self.dev = dev
-
-        self.get_neighbours()
-        self.get_neighbours_rank()
-        self.set_tags()
-        self.get_index_locations()
-        super(halo_bench_pt2pt, self).__init__(
-            in_channels,
-            out_channels,
-            kernel_size=kernel_size,
-            stride=1,
-            padding=0,
-            dilation=1,
-            groups=1,
-            bias=True,
-            padding_mode="zeros",
-        )
-
-    def set_tags(self):
-        self.send_tag = [100, 200, 300, 400, 500, 600, 700, 800, 900]
-        self.recv_tag = [900, 800, 700, 600, 500, 400, 300, 200, 100]
-
-    def get_neighbours_rank(self):
-        self.rank_neighbours = []
-        if self.slice_method == "square":
-            # 0 1 2
-            # 2 3 4
-            # 5 6 7
-            total_rows = int(math.sqrt(self.comm_size))
-            total_cols = int(math.sqrt(self.comm_size))
-
-<<<<<<< HEAD
-            top_left = -(
-                total_cols + 1
-            )  # top_left will be (total_cols + 1) away from current rank
-=======
-            # top_left will be (total_cols + 1) away from current rank
-            top_left = -(total_cols + 1)  
->>>>>>> d13dbdfb
-            top = -total_cols
-            top_right = -(total_cols - 1)
-            left = -1
-            right = +1
-            bottom_left = total_cols - 1
-            bottom = total_cols
-            bottom_right = total_cols + 1
-            rank_offset = [
-                top_left,
-                top,
-                top_right,
-                left,
-                0,
-                right,
-                bottom_left,
-                bottom,
-                bottom_right,
-            ]
-
-        elif self.slice_method == "vertical":
-            rank_offset = [0, 0, 0, -1, 0, +1, 0, 0, 0]
-
-        elif self.slice_method == "horizontal":
-            rank_offset = [0, -1, 0, 0, 0, 0, 0, +1, 0]
-
-        for i in range(9):
-            if self.neighbours[i] == 1:
-                self.rank_neighbours.append(self.local_rank + rank_offset[i])
-            else:
-                self.rank_neighbours.append(-1)
-
-    def set_neighbours_based_on_kernel_size(self):
-        if self.kernel_size[0] == 1:
-            self.neighbours[0] = 0
-            self.neighbours[1] = 0
-            self.neighbours[2] = 0
-
-            self.neighbours[6] = 0
-            self.neighbours[7] = 0
-            self.neighbours[8] = 0
-
-        if self.kernel_size[1] == 1:
-            self.neighbours[0] = 0
-            self.neighbours[3] = 0
-            self.neighbours[6] = 0
-
-            self.neighbours[2] = 0
-            self.neighbours[5] = 0
-            self.neighbours[8] = 0
-
-    def get_neighbours(self):
-        if self.spatial_local_rank < self.num_spatial_parts:
-            self.ENABLE_SPATIAL = True
-        else:
-            self.ENABLE_SPATIAL = False
-            self.neighbours = None
-            return
-
-        self.spatial_rank = self.spatial_local_rank
-
-        # Neighbour
-        #  0   1   2
-        #  3   4   5
-        #  6   7   8
-
-        if self.slice_method == "square":
-            self.neighbours = []
-            total_rows = int(math.sqrt(self.num_spatial_parts))
-            total_cols = int(math.sqrt(self.num_spatial_parts))
-
-            # current rank position in matrix of total_rows * total_cols
-            row = self.local_rank / total_rows
-            col = self.local_rank % total_cols
-            dir = [
-                [-1, -1],
-                [-1, 0],
-                [-1, 1],
-                [0, -1],
-                [0, 0],
-                [0, 1],
-                [1, -1],
-                [1, 0],
-                [1, 1],
-            ]
-
-            for d in dir:
-                neighbour_row = row + d[0]
-                neighbour_col = col + d[1]
-                if neighbour_row == row and neighbour_col == col:
-                    self.neighbours.append(0)
-                elif (
-                    neighbour_row < 0
-                    or neighbour_row >= total_rows
-                    or neighbour_col < 0
-                    or neighbour_col >= total_cols
-                ):
-                    self.neighbours.append(0)
-                else:
-                    self.neighbours.append(1)
-
-        elif self.slice_method == "vertical":
-            if self.spatial_rank == 0:
-                self.neighbours = [0, 0, 0, 0, 0, 1, 0, 0, 0]
-            elif self.spatial_rank == self.num_spatial_parts - 1:
-                self.neighbours = [0, 0, 0, 1, 0, 0, 0, 0, 0]
-            else:
-                self.neighbours = [0, 0, 0, 1, 0, 1, 0, 0, 0]
-
-        elif self.slice_method == "horizontal":
-            if self.spatial_rank == 0:
-                self.neighbours = [0, 0, 0, 0, 0, 0, 0, 1, 0]
-            elif self.spatial_rank == self.num_spatial_parts - 1:
-                self.neighbours = [0, 1, 0, 0, 0, 0, 0, 0, 0]
-            else:
-                self.neighbours = [0, 1, 0, 0, 0, 0, 0, 1, 0]
-
-        self.set_neighbours_based_on_kernel_size()
-
-    def get_index_locations(self):
-        locations_recv = []
-        locations_recv.append(
-            [[None, self.halo_len_height], [None, self.halo_len_width]]
-        )  # 1
-
-        locations_recv.append(
-            [
-                [None, self.halo_len_height],
-                [
-                    self.halo_len_width,
-                    -self.halo_len_width if self.halo_len_width else None,
-                ],
-            ]
-        )  # 2
-
-        locations_recv.append(
-            [[None, self.halo_len_height], [-self.halo_len_width, None]]
-        )  # 3
-
-        locations_recv.append(
-            [
-                [
-                    self.halo_len_height,
-                    -self.halo_len_height if self.halo_len_height else None,
-                ],
-                [None, self.halo_len_width],
-            ]
-        )  # 4
-
-        locations_recv.append([[None, None], [None, None]])  # 5
-
-        locations_recv.append(
-            [
-                [
-                    self.halo_len_height,
-                    -self.halo_len_height if self.halo_len_height else None,
-                ],
-                [-self.halo_len_width, None],
-            ]
-        )  # 6
-
-        locations_recv.append(
-            [[-self.halo_len_height, None], [None, self.halo_len_width]]
-        )  # 7
-
-        locations_recv.append(
-            [
-                [-self.halo_len_height, None],
-                [
-                    self.halo_len_width,
-                    -self.halo_len_width if self.halo_len_width else None,
-                ],
-            ]
-        )  # 8
-
-        locations_recv.append(
-            [[-self.halo_len_height, None], [-self.halo_len_width, None]]
-        )  # 9
-
-        self.locations_recv = locations_recv
-
-        locations_send = []
-        locations_send.append(
-            [
-                [self.halo_len_height, 2 * self.halo_len_height],
-                [self.halo_len_width, 2 * self.halo_len_width],
-            ]
-        )  # 1
-
-        locations_send.append(
-            [
-                [self.halo_len_height, 2 * self.halo_len_height],
-                [
-                    self.halo_len_width,
-                    -self.halo_len_width if self.halo_len_width else None,
-                ],
-            ]
-        )  # 2
-
-        locations_send.append(
-            [
-                [self.halo_len_height, 2 * self.halo_len_height],
-                [-2 * self.halo_len_width, -1 * self.halo_len_width],
-            ]
-        )  # 3
-
-        locations_send.append(
-            [
-                [
-                    self.halo_len_height,
-                    -self.halo_len_height if self.halo_len_height else None,
-                ],
-                [self.halo_len_width, 2 * self.halo_len_width],
-            ]
-        )  # 4
-
-        locations_send.append([[None, None], [None, None]])  # 5
-
-        locations_send.append(
-            [
-                [
-                    self.halo_len_height,
-                    -self.halo_len_height if self.halo_len_height else None,
-                ],
-                [-2 * self.halo_len_width, -1 * self.halo_len_width],
-            ]
-        )  # 6
-
-        locations_send.append(
-            [
-                [-2 * self.halo_len_height, -1 * self.halo_len_height],
-                [self.halo_len_width, 2 * self.halo_len_width],
-            ]
-        )  # 7
-
-        locations_send.append(
-            [
-                [-2 * self.halo_len_height, -1 * self.halo_len_height],
-                [
-                    self.halo_len_width,
-                    -self.halo_len_width if self.halo_len_width else None,
-                ],
-            ]
-        )  # 8
-
-        locations_send.append(
-            [
-                [-2 * self.halo_len_height, -1 * self.halo_len_height],
-                [-2 * self.halo_len_width, -1 * self.halo_len_width],
-            ]
-        )  # 9
-        self.locations_send = locations_send
-
-    def get_shapes_recv(self, shapes):
-        shapes_recv = []
-
-        shapes_recv.append([self.halo_len_height, self.halo_len_width])  # 1
-        shapes_recv.append(
-            [self.halo_len_height, shapes[3] - 2 * self.halo_len_width]
-        )  # 2
-        shapes_recv.append([self.halo_len_height, self.halo_len_width])  # 3
-
-        shapes_recv.append(
-            [shapes[2] - 2 * self.halo_len_height, self.halo_len_width]
-        )  # 4
-        shapes_recv.append([None, None])  # 5
-        shapes_recv.append(
-            [shapes[2] - 2 * self.halo_len_height, self.halo_len_width]
-        )  # 6
-
-        shapes_recv.append([self.halo_len_height, self.halo_len_width])  # 7
-        shapes_recv.append(
-            [self.halo_len_height, shapes[3] - 2 * self.halo_len_width]
-        )  # 8
-        shapes_recv.append([self.halo_len_height, self.halo_len_width])  # 9
-
-        return shapes_recv
-
-    def start_halo_exchange(self, halo_input):
-<<<<<<< HEAD
-=======
-
->>>>>>> d13dbdfb
-        req = []
-        for i in range(9):
-            if self.neighbours[i] == 1:
-                # print("Local rank:",self.local_rank, " to:",self.local_rank + self.rank_neighbours[i], " I:",i)
-                temp = (
-                    halo_input[
-                        :,
-                        :,
-                        self.locations_send[i][0][0] : self.locations_send[i][0][1],
-                        self.locations_send[i][1][0] : self.locations_send[i][1][1],
-                    ]
-                    .clone()
-                    .detach()
-                )
-
-                if self.dev == "cuda":
-                    torch.cuda.synchronize()
-
-                temp_req = dist.isend(
-                    temp, self.rank_neighbours[i], tag=self.send_tag[i]
-                )
-                req.append(temp_req)
-                self.send_tag[i] += 1
-
-        self.recv_tensors = []
-
-        shapes = halo_input.shape
-        self.halo_input_shape = shapes
-        if self.shapes_recv == None:
-            self.shapes_recv = self.get_shapes_recv(shapes)
-
-        for i in range(9):
-<<<<<<< HEAD
-=======
-
->>>>>>> d13dbdfb
-            if self.neighbours[i] == 1:
-                temp_tensor = torch.zeros(
-                    shapes[0],
-                    shapes[1],
-                    self.shapes_recv[i][0],
-                    self.shapes_recv[i][1],
-                    dtype=torch.float,
-                    device=self.dev,
-                )
-
-                """
-<<<<<<< HEAD
-				Synchronization is necessary at this point as all GPU operations in PyTorch are asynchronous 
-				MPI copy operation is not under PyTorch therefore it can start before pytorch finishes initilization of tensor with zeros 
-=======
-				Synchronization is necessary at this point as all GPU operations 
-                in PyTorch are asynchronous. MPI copy operation is not under 
-                PyTorch therefore it can start before pytorch finishes 
-                initilization of tensor with zeros.
->>>>>>> d13dbdfb
-				It will lead to data corruption 
-				Spent 1 week on this issue (data validation) 
-				KEEP THIS IN MIND
-				"""
-                if self.dev == "cuda":
-                    torch.cuda.synchronize()
-
-                temp_req = dist.irecv(
-                    tensor=temp_tensor,
-                    src=self.rank_neighbours[i],
-                    tag=self.recv_tag[i],
-                )
-                req.append(temp_req)
-                self.recv_tag[i] += 1
-
-                self.recv_tensors.append(temp_tensor)
-            else:
-                self.recv_tensors.append([])
-
-        return req
-
-    def end_halo_exchange(self, reqs):
-        for req in reqs:
-            req.wait()
-
-    def copy_halo_exchange_values(self, halo_input):
-        for i in range(9):
-            if self.neighbours[i] == 1:
-                halo_input[
-                    :,
-                    :,
-                    self.locations_recv[i][0][0] : self.locations_recv[i][0][1],
-                    self.locations_recv[i][1][0] : self.locations_recv[i][1][1],
-                ] = self.recv_tensors[i]
-
-    def run(self, tensor):
-<<<<<<< HEAD
-=======
-
->>>>>>> d13dbdfb
-        reqs = self.start_halo_exchange(tensor)
-        self.end_halo_exchange(reqs)
-        self.copy_halo_exchange_values(tensor)
-        # torch.cuda.synchronize()
-        res_final = super(halo_bench_pt2pt, self).forward(tensor)
-        return tensor, res_final
-
-
-def env2int(env_list, default=-1):
-    for e in env_list:
-        val = int(os.environ.get(e, -1))
-        if val >= 0:
-            return val
-    return default
-
-
-def initialize_cuda():
-    my_local_rank = env2int(
-        ["MPI_LOCALRANKID", "OMPI_COMM_WORLD_LOCAL_RANK", "MV2_COMM_WORLD_LOCAL_RANK"],
-        0,
-    )
-    os.environ["CUDA_VISIBLE_DEVICES"] = str(my_local_rank % 4)
-
-    torch.cuda.init()
-
-
-def init_comm(backend="mpi"):
-    """Initialize the distributed environment."""
-    dist.init_process_group(backend)
-    size = dist.get_world_size()
-    rank = dist.get_rank()
-    return size, rank
-
-
-def create_input_vertical(kernel_size, halo_len, image_size, comm_size, rank):
-    image_height_local = int(image_size[0])
-    image_width_local = int(image_size[1] / comm_size)
-<<<<<<< HEAD
-
-    halo_len_height = int((kernel_size[0] - 1) / 2)
-    halo_len_width = int((kernel_size[1] - 1) / 2)
-
-    np_x = np.asarray(
-        list(
-            range(0, args.batch_size * args.in_channels * image_size[0] * image_size[1])
-        ),
-        dtype=np.float32,
-    )
-
-    np_x.resize(args.batch_size, args.in_channels, image_size[0], image_size[1])
-
-    pad_width = [
-        (0, 0),
-        (0, 0),
-        (halo_len_height, halo_len_height),
-        (halo_len_width, halo_len_width),
-    ]
-
-    expected_output = np.pad(np_x, pad_width=pad_width, mode="constant")
-
-    expected_out_width = image_width_local + 2 * halo_len_width
-    expected_out_height = image_height_local + 2 * halo_len_height
-
-    start_left = rank * image_width_local
-    end_right = (rank + 1) * image_width_local + 2 * halo_len_width
-
-    if rank == comm_size - 1:
-        # In case of odd number of GPUs, partition size will be uneven and last
-        # rank will receive remaining image
-        expected_output = expected_output[:, :, :, start_left:]
-    else:
-        expected_output = expected_output[:, :, :, start_left:end_right]
-
-    start_left_i = rank * image_width_local
-    end_right_i = (rank + 1) * image_width_local
-
-    if rank == comm_size - 1:
-        # In case of odd number of GPUs, partition size will be uneven and last
-        # rank will receive remaining image
-        input_local = np_x[:, :, :, start_left_i:]
-    else:
-        input_local = np_x[:, :, :, start_left_i:end_right_i]
-
-    input_tensor_local = torch.tensor(input_local, dtype=torch.float, device=dev)
-    pads = nn.ZeroPad2d(
-        (halo_len_width, halo_len_width, halo_len_height, halo_len_height)
-    )
-    input_tensor_local = pads(input_tensor_local)
-
-=======
-
-    halo_len_height = int((kernel_size[0] - 1) / 2)
-    halo_len_width = int((kernel_size[1] - 1) / 2)
-
-    np_x = np.asarray(
-        list(
-            range(0, args.batch_size * args.in_channels * image_size[0] * image_size[1])
-        ),
-        dtype=np.float32,
-    )
-
-    np_x.resize(args.batch_size, args.in_channels, image_size[0], image_size[1])
-
-    pad_width = [
-        (0, 0),
-        (0, 0),
-        (halo_len_height, halo_len_height),
-        (halo_len_width, halo_len_width),
-    ]
-
-    expected_output = np.pad(np_x, pad_width=pad_width, mode="constant")
-
-    expected_out_width = image_width_local + 2 * halo_len_width
-    expected_out_height = image_height_local + 2 * halo_len_height
-
-    start_left = rank * image_width_local
-    end_right = (rank + 1) * image_width_local + 2 * halo_len_width
-
-    if rank == comm_size - 1:
-        # In case of odd number of GPUs, partition size will be uneven and last
-        # rank will receive remaining image
-        expected_output = expected_output[:, :, :, start_left:]
-    else:
-        expected_output = expected_output[:, :, :, start_left:end_right]
-
-    start_left_i = rank * image_width_local
-    end_right_i = (rank + 1) * image_width_local
-
-    if rank == comm_size - 1:
-        # In case of odd number of GPUs, partition size will be uneven and last
-        # rank will receive remaining image
-        input_local = np_x[:, :, :, start_left_i:]
-    else:
-        input_local = np_x[:, :, :, start_left_i:end_right_i]
-
-    input_tensor_local = torch.tensor(input_local, dtype=torch.float, device=dev)
-    pads = nn.ZeroPad2d(
-        (halo_len_width, halo_len_width, halo_len_height, halo_len_height)
-    )
-    input_tensor_local = pads(input_tensor_local)
-
->>>>>>> d13dbdfb
-    return input_tensor_local, expected_output
-
-
-def create_input_horizontal(kernel_size, halo_len, image_size, comm_size, rank):
-    image_height_local = int(image_size[0] / comm_size)
-    image_width_local = int(image_size[1])
-<<<<<<< HEAD
-
-    halo_len_height = int((kernel_size[0] - 1) / 2)
-    halo_len_width = int((kernel_size[1] - 1) / 2)
-
-    np_x = np.asarray(
-        list(
-            range(0, args.batch_size * args.in_channels * image_size[0] * image_size[1])
-        ),
-        dtype=np.float32,
-    )
-
-    np_x.resize(args.batch_size, args.in_channels, image_size[0], image_size[1])
-
-    pad_width = [
-        (0, 0),
-        (0, 0),
-        (halo_len_height, halo_len_height),
-        (halo_len_width, halo_len_width),
-    ]
-
-    expected_output = np.pad(np_x, pad_width=pad_width, mode="constant")
-
-    expected_out_width = image_width_local + 2 * halo_len_width
-    expected_out_height = image_height_local + 2 * halo_len_height
-
-    start_top = rank * image_height_local
-    end_bottom = (rank + 1) * image_height_local + 2 * halo_len_height
-
-    if rank == comm_size - 1:
-        # In case of odd number of GPUs, partition size will be uneven and last
-        # rank will receive remaining image
-        expected_output = expected_output[:, :, start_top:, :]
-    else:
-        expected_output = expected_output[:, :, start_top:end_bottom, :]
-
-    start_top_i = rank * image_height_local
-    end_bottom_i = (rank + 1) * image_height_local
-=======
-
-    halo_len_height = int((kernel_size[0] - 1) / 2)
-    halo_len_width = int((kernel_size[1] - 1) / 2)
-
-    np_x = np.asarray(
-        list(
-            range(0, args.batch_size * args.in_channels * image_size[0] * image_size[1])
-        ),
-        dtype=np.float32,
-    )
-
-    np_x.resize(args.batch_size, args.in_channels, image_size[0], image_size[1])
-
-    pad_width = [
-        (0, 0),
-        (0, 0),
-        (halo_len_height, halo_len_height),
-        (halo_len_width, halo_len_width),
-    ]
-
-    expected_output = np.pad(np_x, pad_width=pad_width, mode="constant")
-
-    expected_out_width = image_width_local + 2 * halo_len_width
-    expected_out_height = image_height_local + 2 * halo_len_height
-
-    start_top = rank * image_height_local
-    end_bottom = (rank + 1) * image_height_local + 2 * halo_len_height
->>>>>>> d13dbdfb
-
-    if rank == comm_size - 1:
-        # In case of odd number of GPUs, partition size will be uneven and last
-        # rank will receive remaining image
-<<<<<<< HEAD
-        input_local = np_x[:, :, start_top_i:, :]
-    else:
-        input_local = np_x[:, :, start_top_i:end_bottom_i, :]
-
-    input_tensor_local = torch.tensor(input_local, dtype=torch.float, device=dev)
-    pads = nn.ZeroPad2d(
-        (halo_len_width, halo_len_width, halo_len_height, halo_len_height)
-    )
-    input_tensor_local = pads(input_tensor_local)
-
-    return input_tensor_local, expected_output
-
-
-def create_input_square(kernel_size, halo_len, image_size, comm_size, rank):
-    image_height_local = int(image_size[0] / math.sqrt(comm_size))
-    image_width_local = int(image_size[1] / math.sqrt(comm_size))
-=======
-        expected_output = expected_output[:, :, start_top:, :]
-    else:
-        expected_output = expected_output[:, :, start_top:end_bottom, :]
-
-    start_top_i = rank * image_height_local
-    end_bottom_i = (rank + 1) * image_height_local
-
-    if rank == comm_size - 1:
-        # In case of odd number of GPUs, partition size will be uneven and last
-        # rank will receive remaining image
-        input_local = np_x[:, :, start_top_i:, :]
-    else:
-        input_local = np_x[:, :, start_top_i:end_bottom_i, :]
-
-    input_tensor_local = torch.tensor(input_local, dtype=torch.float, device=dev)
-    pads = nn.ZeroPad2d(
-        (halo_len_width, halo_len_width, halo_len_height, halo_len_height)
-    )
-    input_tensor_local = pads(input_tensor_local)
-
-    return input_tensor_local, expected_output
->>>>>>> d13dbdfb
-
-    halo_len_height = int((kernel_size[0] - 1) / 2)
-    halo_len_width = int((kernel_size[1] - 1) / 2)
-
-<<<<<<< HEAD
-    np_x = np.asarray(
-        list(
-            range(0, args.batch_size * args.in_channels * image_size[0] * image_size[1])
-        ),
-        dtype=np.float32,
-    )
-
-    np_x.resize(args.batch_size, args.in_channels, image_size[0], image_size[1])
-
-    pad_width = [
-        (0, 0),
-        (0, 0),
-        (halo_len_height, halo_len_height),
-        (halo_len_width, halo_len_width),
-    ]
-
-    expected_output = np.pad(np_x, pad_width=pad_width, mode="constant")
-
-    print("Overall Expected output shape", expected_output.shape)
-
-=======
-def create_input_square(kernel_size, halo_len, image_size, comm_size, rank):
-    image_height_local = int(image_size[0] / math.sqrt(comm_size))
-    image_width_local = int(image_size[1] / math.sqrt(comm_size))
-
-    halo_len_height = int((kernel_size[0] - 1) / 2)
-    halo_len_width = int((kernel_size[1] - 1) / 2)
-
-    np_x = np.asarray(
-        list(
-            range(0, args.batch_size * args.in_channels * image_size[0] * image_size[1])
-        ),
-        dtype=np.float32,
-    )
-
-    np_x.resize(args.batch_size, args.in_channels, image_size[0], image_size[1])
-
-    pad_width = [
-        (0, 0),
-        (0, 0),
-        (halo_len_height, halo_len_height),
-        (halo_len_width, halo_len_width),
-    ]
-
-    expected_output = np.pad(np_x, pad_width=pad_width, mode="constant")
-
-    print("Overall Expected output shape", expected_output.shape)
-
->>>>>>> d13dbdfb
-    expected_out_width = image_width_local + 2 * halo_len_width
-    expected_out_height = image_height_local + 2 * halo_len_height
-
-    total_rows = int(math.sqrt(comm_size))
-    total_cols = int(math.sqrt(comm_size))
-    # position of rank in matrix math.sqrt(comm_size) * math.sqrt(comm_size)
-    row = int(rank / total_rows)
-    col = int(rank % total_cols)
-
-    e_left_idx = col * image_width_local
-    e_right_idx = (col + 1) * image_width_local + 2 * halo_len_width
-
-    e_top_idx = row * image_height_local
-    e_bottom_idx = (row + 1) * image_height_local + 2 * halo_len_height
-
-    expected_output = expected_output[
-        :, :, e_top_idx:e_bottom_idx, e_left_idx:e_right_idx
-    ]
-
-    left_idx = col * image_width_local
-    right_idx = (col + 1) * image_width_local
-
-    top_idx = row * image_height_local
-    bottom_idx = (row + 1) * image_height_local
-
-    input_local = np_x[:, :, top_idx:bottom_idx, left_idx:right_idx]
-
-    input_tensor_local = torch.tensor(input_local, dtype=torch.float, device=dev)
-    pads = nn.ZeroPad2d(
-        (halo_len_width, halo_len_width, halo_len_height, halo_len_height)
-    )
-    input_tensor_local = pads(input_tensor_local)
-
-    return input_tensor_local, expected_output
-
-
-def test_output_square(image_size, output, expected_output, rank, size, mode="CONV"):
-    # only padding ==  halo_len case is supported
-    image_height_local = int(image_size[0] / math.sqrt(size))
-    image_width_local = int(image_size[1] / math.sqrt(size))
-    expected_out_width = image_width_local
-    expected_out_height = image_height_local
-
-    total_rows = int(math.sqrt(size))
-    total_cols = int(math.sqrt(size))
-
-    row = int(rank / total_rows)
-    col = int(rank % total_cols)
-
-    e_left_idx = col * expected_out_width
-    e_right_idx = (col + 1) * expected_out_width
-
-    e_top_idx = row * expected_out_height
-    e_bottom_idx = (row + 1) * expected_out_height
-
-    # if(rank==0):
-    # 	expected_output = expected_output[:,:,:expected_out_width, :expected_out_height]
-    # elif(rank==1):
-    # 	expected_output = expected_output[:,:,:expected_out_width, -expected_out_height:]
-    # elif(rank==2):
-    # 	expected_output = expected_output[:,:,-expected_out_width:, :expected_out_height]
-    # elif(rank==3):
-    # 	expected_output = expected_output[:,:,-expected_out_width:, -expected_out_height:]
-
-    expected_output = expected_output[
-        :, :, e_top_idx:e_bottom_idx, e_left_idx:e_right_idx
-    ]
-
-    expected_output = expected_output.detach().cpu().numpy()
-    output = output.detach().cpu().numpy()
-
-    if np.equal(output, expected_output).all():
-        print(mode + " Validation passed Rank:" + str(rank))
-    else:
-        if rank == 0:
-            # debug statements
-            # uneq = np.not_equal(output,expected_output)
-            # print("Rank:"+str(rank), output[uneq].size , expected_output[uneq].size)
-            None
-
-        print(
-            mode
-            + " Validation failed Rank.............................................................................:"
-            + str(rank)
-        )
-
-
-def test_output_vertical(image_size, output, expected_output, rank, size, mode="CONV"):
-    # only padding ==  halo_len case is supported
-    image_height_local = int(image_size[0] / (size))
-    image_width_local = int(image_size[1] / (size))
-    expected_out_width = image_width_local
-    expected_out_height = image_height_local
-
-    start_left = rank * image_width_local
-    end_right = (rank + 1) * image_width_local
-
-    if rank == size - 1:
-        # In case of odd number of GPUs, partition size will be uneven and last
-        # rank will receive remaining image
-        expected_output = expected_output[:, :, :, start_left:]
-    else:
-        expected_output = expected_output[:, :, :, start_left:end_right]
-
-    expected_output = expected_output.detach().cpu().numpy()
-    output = output.detach().cpu().numpy()
-
-    if np.equal(output, expected_output).all():
-        print(mode + " Validation passed Rank:" + str(rank))
-    else:
-        if rank == 0:
-            # debug statements
-            # uneq = np.not_equal(output,expected_output)
-            # print("Rank:"+str(rank), output[uneq].size , expected_output[uneq].size)
-            None
-
-        print(
-            mode
-            + " Validation failed Rank.............................................................................:"
-            + str(rank)
-        )
-
-
-def test_output_horizontal(
-    image_size, output, expected_output, rank, size, mode="CONV"
-):
-    # only padding ==  halo_len case is supported
-    image_height_local = int(image_size[0] / (size))
-    image_width_local = int(image_size[1] / (size))
-    expected_out_width = image_width_local
-    expected_out_height = image_height_local
-
-    start_top = rank * image_height_local
-    end_bottom = (rank + 1) * image_height_local
-
-    if rank == size - 1:
-        expected_output = expected_output[:, :, start_top:, :]
-    else:
-        expected_output = expected_output[:, :, start_top:end_bottom, :]
-
-    expected_output = expected_output.detach().cpu().numpy()
-    output = output.detach().cpu().numpy()
-
-    if np.equal(output, expected_output).all():
-        print(mode + " Validation passed Rank:" + str(rank))
-    else:
-        if rank == 0:
-            # debug statements
-            # uneq = np.not_equal(output,expected_output)
-            # print("Rank:"+str(rank), output[uneq].size , expected_output[uneq].size)
-            None
-
-        print(
-            mode
-            + " Validation failed Rank.............................................................................:"
-            + str(rank)
-        )
-
-
-def test_output_recv(output, expected_output, rank):
-    # only padding ==  halo_len case is supported
-
-    # np_out = output.data.cpu().numpy()
-    np_out = output.to("cpu").numpy()
-
-    # time.sleep(rank*10)
-
-    if np.equal(np_out, expected_output).all():
-        print("Recv Tensor Validation passed Rank:" + str(rank))
-    else:
-        uneq = np.not_equal(np_out.astype("int"), expected_output.astype("int"))
-        print(
-            "Recv Tensor Rank:" + str(rank),
-            np_out.astype("int")[uneq],
-            expected_output.astype("int")[uneq],
-        )
-        print("Recv Tensor Validation failed Rank:" + str(rank))
-
-
-halo_len = args.halo_len
-iterations = args.iterations
-
-kernel_size = [2 * halo_len + 1, 2 * halo_len + 1]
-
-if args.enable_one_h_dim_kernel:
-    kernel_size[0] = 1
-if args.enable_one_w_dim_kernel:
-    kernel_size[1] = 1
-
-halo_len_height = int((kernel_size[0] - 1) / 2)
-halo_len_width = int((kernel_size[1] - 1) / 2)
-
-initialize_cuda()
-size, rank = init_comm()
-
-image_size = (args.image_size, args.image_size)
-
-if args.slice_method == "vertical":
-    input_tensor_local, expected_output_recv = create_input_vertical(
-        kernel_size=kernel_size,
-        halo_len=halo_len,
-        image_size=image_size,
-        comm_size=size,
-        rank=rank,
-    )
-
-elif args.slice_method == "horizontal":
-    input_tensor_local, expected_output_recv = create_input_horizontal(
-        kernel_size=kernel_size,
-        halo_len=halo_len,
-        image_size=image_size,
-        comm_size=size,
-        rank=rank,
-    )
-elif args.slice_method == "square":
-    input_tensor_local, expected_output_recv = create_input_square(
-        kernel_size=kernel_size,
-        halo_len=halo_len,
-        image_size=image_size,
-        comm_size=size,
-        rank=rank,
-    )
-
-print(
-    "Size of input:{} Size of Output:{}".format(
-        input_tensor_local.shape, expected_output_recv.shape
-    )
-)
-
-
-b_pt2pt = halo_bench_pt2pt(
-    local_rank=rank,
-    comm_size=size,
-    kernel_size=kernel_size,
-    num_spatial_parts=args.num_spatial_parts,
-    in_channels=args.in_channels,
-    out_channels=args.out_channels,
-    slice_method=args.slice_method,
-)
-
-if ENABLE_VAL_CONV or ENABLE_VAL_SMALL_CONV:
-    b_pt2pt.weight.data.fill_(1.0)
-    b_pt2pt.bias.data.fill_(1.0)
-
-if dev == "cuda":
-    # transmit to cuda
-    b_pt2pt.cuda()
-
-for i in range(warmup):
-    recv, y = b_pt2pt.run(input_tensor_local)
-
-
-# Time event
-if dev == "cuda":
-    start_event = torch.cuda.Event(enable_timing=True, blocking=True)
-    end_event = torch.cuda.Event(enable_timing=True, blocking=True)
-    start_event.record()
-else:
-    start_time = time.time()
-
-
-# Run benchmarking for spatial conv
-for i in range(iterations):
-    recv, y = b_pt2pt.run(input_tensor_local)
-
-    if dev == "cuda":
-        torch.cuda.synchronize()
-
-
-output = y
-
-if dev == "cuda":
-    end_event.record()
-    torch.cuda.synchronize()
-    t = start_event.elapsed_time(end_event)
-else:
-    # time module gives time in secs
-    t = (time.time() - start_time) * 1000
-
-print("Rank:" + str(rank) + " Time taken (ms):" + str(t / iterations))
-
-if ENABLE_VAL_RECV_TENSORS:
-    test_output_recv(recv, expected_output_recv, rank)
-
-
-"""
-Sequential processing of large input 
-"""
-
-# create input for sequential processing
-input_seq = np.asarray(
-    list(range(0, args.batch_size * args.in_channels * image_size[0] * image_size[1])),
-    dtype=np.float32,
-)
-input_seq.resize(args.batch_size, args.in_channels, image_size[0], image_size[1])
-input_tensor_seq = torch.tensor(input_seq, dtype=torch.float, device=dev)
-
-conv_seq = nn.Conv2d(
-    args.in_channels,
-    args.out_channels,
-    kernel_size=kernel_size,
-    stride=1,
-    padding=(halo_len_height, halo_len_width),
-    dilation=1,
-    groups=1,
-    bias=True,
-    padding_mode="zeros",
-)
-
-if ENABLE_VAL_CONV or ENABLE_VAL_SMALL_CONV:
-    conv_seq.weight.data.fill_(1.0)
-    conv_seq.bias.data.fill_(1.0)
-
-if dev == "cuda":
-    conv_seq = conv_seq.cuda()
-    torch.cuda.synchronize()
-
-# warmup iterations
-for i in range(warmup):
-    y = conv_seq.forward(input_tensor_seq)
-
-
-if dev == "cuda":
-    start_event_seq = torch.cuda.Event(enable_timing=True, blocking=True)
-    end_event_seq = torch.cuda.Event(enable_timing=True, blocking=True)
-    start_event_seq.record()
-else:
-    start_time = time.time()
-
-
-for i in range(iterations):
-    y = conv_seq.forward(input_tensor_seq)
-    if dev == "cuda":
-        torch.cuda.synchronize()
-
-expected_output = y
-
-if dev == "cuda":
-    end_event_seq.record()
-    torch.cuda.synchronize()
-    t = start_event_seq.elapsed_time(end_event_seq)
-else:
-    t = (time.time() - start_time) * 1000
-
-print("Rank:" + str(rank) + " Time taken Seq (ms):" + str(t / iterations))
-
-if ENABLE_VAL_CONV:
-    if args.slice_method == "vertical":
-        test_output_vertical(
-            image_size, output, expected_output, rank, size, mode="CONV"
-        )
-    elif args.slice_method == "horizontal":
-        test_output_horizontal(
-            image_size, output, expected_output, rank, size, mode="CONV"
-        )
-
-    elif args.slice_method == "square":
-        test_output_square(image_size, output, expected_output, rank, size, mode="CONV")
-
-
-"""
-Validate if error is due to undeterminitic behaviour 
-Run convolution on expected recv tensor 
-"""
-
-if ENABLE_VAL_SMALL_CONV:
-<<<<<<< HEAD
-=======
-
->>>>>>> d13dbdfb
-    conv_seq_small = nn.Conv2d(
-        args.in_channels,
-        args.out_channels,
-        kernel_size=kernel_size,
-        stride=1,
-        padding=0,
-        dilation=1,
-        groups=1,
-        bias=True,
-        padding_mode="zeros",
-    )
-
-    conv_seq_small.weight.data.fill_(1.0)
-    conv_seq_small.bias.data.fill_(1.0)
-
-    if dev == "cuda":
-        conv_seq_small = conv_seq_small.cuda()
-        torch.cuda.synchronize()
-
-    expected_output_recv = torch.tensor(
-        expected_output_recv, dtype=torch.float, device=dev
-    )
-
-    if dev == "cuda":
-        start_event_seq = torch.cuda.Event(enable_timing=True, blocking=True)
-        end_event_seq = torch.cuda.Event(enable_timing=True, blocking=True)
-        start_event_seq.record()
-    else:
-        start_time = time.time()
-
-    for i in range(1):
-        y = conv_seq_small.forward(expected_output_recv)
-        if dev == "cuda":
-            torch.cuda.synchronize()
-
-    output = y
-
-    if dev == "cuda":
-        end_event_seq.record()
-        torch.cuda.synchronize()
-
-    if args.slice_method == "vertical":
-<<<<<<< HEAD
-=======
-
->>>>>>> d13dbdfb
-        test_output_vertical(
-            image_size, output, expected_output, rank, size, mode="SMALL CONV"
-        )
-
-    elif args.slice_method == "horizontal":
-<<<<<<< HEAD
-=======
-
->>>>>>> d13dbdfb
-        test_output_horizontal(
-            image_size, output, expected_output, rank, size, mode="SMALL CONV"
-        )
-
-    elif args.slice_method == "square":
-<<<<<<< HEAD
-=======
-
->>>>>>> d13dbdfb
-        test_output_square(
-            image_size, output, expected_output, rank, size, mode="SMALL CONV"
-        )
-
-# time.sleep(rank*10)
-
-
-# if(rank==0):
-# 	print(np_x)
+import torch
+import torch.nn as nn
+import torch.distributed as dist
+import numpy as np
+import os
+import time
+import math
+import argparse
+
+
+def get_parser():
+    parser = argparse.ArgumentParser(
+        description="Halo exchange benchmark",
+        formatter_class=argparse.ArgumentDefaultsHelpFormatter,
+    )
+    parser.add_argument(
+        "--fp16-allreduce",
+        action="store_true",
+        default=False,
+        help="use fp16 compression during allreduce",
+    )
+
+    parser.add_argument("--image-size", type=int, default=8, help="Full image size")
+    parser.add_argument("--batch-size", type=int, default=1, help="input batch size")
+    parser.add_argument("--halo-len", type=int, default=1, help="halo length")
+    parser.add_argument("--warmup", type=int, default=10, help="warmups")
+    parser.add_argument("--iterations", type=int, default=100, help="Iterations")
+    parser.add_argument(
+        "--in-channels", type=int, default=1, help="number of input channels"
+    )
+    parser.add_argument(
+        "--out-channels", type=int, default=256, help="number of output channels"
+    )
+
+    parser.add_argument(
+        "--enable-val-recv-tensors",
+        action="store_true",
+        default=False,
+        help="Enable validation of recv tensors",
+    )
+    parser.add_argument(
+        "--enable-val-conv",
+        action="store_true",
+        default=False,
+        help="Enable validation of convolution",
+    )
+    parser.add_argument(
+        "--enable-val-small-conv",
+        action="store_true",
+        default=False,
+        help="Enable validation of sequential small validation with large",
+    )
+    parser.add_argument(
+        "--enable-deterministic",
+        action="store_true",
+        default=False,
+        help="Enable deterministic behaviour of cuDNN and PyTorch ",
+    )
+    parser.add_argument(
+        "--enable-one-h-dim-kernel",
+        action="store_true",
+        default=False,
+        help="Set dimension (height) of kernel to 1",
+    )
+    parser.add_argument(
+        "--enable-one-w-dim-kernel",
+        action="store_true",
+        default=False,
+        help="Set dimension (width) of kernel to 1",
+    )
+    parser.add_argument(
+        "--num-spatial-parts",
+        type=int,
+        default="4",
+        help="Number of partitions in spatial parallelism",
+    )
+
+    parser.add_argument(
+        "--slice-method",
+        type=str,
+        default="square",
+        help="Slice method (square, vertical, and horizontal)",
+    )
+
+    parser.add_argument("--CPU", action="store_true", default=False, help="Run on CPU")
+
+    return parser
+
+
+parser_obj = get_parser()
+args = parser_obj.parse_args()
+
+
+ENABLE_VAL_RECV_TENSORS = args.enable_val_recv_tensors
+ENABLE_VAL_CONV = args.enable_val_conv
+ENABLE_VAL_SMALL_CONV = args.enable_val_small_conv
+warmup = args.warmup
+
+if args.enable_deterministic:
+    torch.backends.cudnn.benchmark = False
+    torch.backends.cudnn.deterministic = True
+    torch.set_deterministic(True)
+
+if args.CPU:
+    dev = "cpu"
+else:
+    dev = "cuda"
+
+
+class halo_bench_pt2pt(nn.Conv2d):
+    def __init__(
+        self,
+        local_rank,
+        comm_size,
+        kernel_size,
+        num_spatial_parts,
+        in_channels,
+        out_channels,
+        slice_method="square",
+    ):
+        # slice_method: "vertical" "horizontal" "square"
+        self.slice_method = slice_method
+
+        self.local_rank = local_rank
+        self.comm_size = comm_size
+        self.spatial_local_rank = local_rank
+        # number of parts in one image
+        self.num_spatial_parts = num_spatial_parts
+        self.kernel_size = kernel_size
+
+        self.halo_len_height = int((kernel_size[0] - 1) / 2)
+        self.halo_len_width = int((kernel_size[1] - 1) / 2)
+
+        # self.halo_len = halo_len
+        self.shapes_recv = None
+        self.recv_tensors = []
+        self.dev = dev
+
+        self.get_neighbours()
+        self.get_neighbours_rank()
+        self.set_tags()
+        self.get_index_locations()
+        super(halo_bench_pt2pt, self).__init__(
+            in_channels,
+            out_channels,
+            kernel_size=kernel_size,
+            stride=1,
+            padding=0,
+            dilation=1,
+            groups=1,
+            bias=True,
+            padding_mode="zeros",
+        )
+
+    def set_tags(self):
+        self.send_tag = [100, 200, 300, 400, 500, 600, 700, 800, 900]
+        self.recv_tag = [900, 800, 700, 600, 500, 400, 300, 200, 100]
+
+    def get_neighbours_rank(self):
+        self.rank_neighbours = []
+        if self.slice_method == "square":
+            # 0 1 2
+            # 2 3 4
+            # 5 6 7
+            total_rows = int(math.sqrt(self.comm_size))
+            total_cols = int(math.sqrt(self.comm_size))
+
+            # top_left will be (total_cols + 1) away from current rank
+            top_left = -(total_cols + 1)  
+            top = -total_cols
+            top_right = -(total_cols - 1)
+            left = -1
+            right = +1
+            bottom_left = total_cols - 1
+            bottom = total_cols
+            bottom_right = total_cols + 1
+            rank_offset = [
+                top_left,
+                top,
+                top_right,
+                left,
+                0,
+                right,
+                bottom_left,
+                bottom,
+                bottom_right,
+            ]
+
+        elif self.slice_method == "vertical":
+            rank_offset = [0, 0, 0, -1, 0, +1, 0, 0, 0]
+
+        elif self.slice_method == "horizontal":
+            rank_offset = [0, -1, 0, 0, 0, 0, 0, +1, 0]
+
+        for i in range(9):
+            if self.neighbours[i] == 1:
+                self.rank_neighbours.append(self.local_rank + rank_offset[i])
+            else:
+                self.rank_neighbours.append(-1)
+
+    def set_neighbours_based_on_kernel_size(self):
+        if self.kernel_size[0] == 1:
+            self.neighbours[0] = 0
+            self.neighbours[1] = 0
+            self.neighbours[2] = 0
+
+            self.neighbours[6] = 0
+            self.neighbours[7] = 0
+            self.neighbours[8] = 0
+
+        if self.kernel_size[1] == 1:
+            self.neighbours[0] = 0
+            self.neighbours[3] = 0
+            self.neighbours[6] = 0
+
+            self.neighbours[2] = 0
+            self.neighbours[5] = 0
+            self.neighbours[8] = 0
+
+    def get_neighbours(self):
+        if self.spatial_local_rank < self.num_spatial_parts:
+            self.ENABLE_SPATIAL = True
+        else:
+            self.ENABLE_SPATIAL = False
+            self.neighbours = None
+            return
+
+        self.spatial_rank = self.spatial_local_rank
+
+        # Neighbour
+        #  0   1   2
+        #  3   4   5
+        #  6   7   8
+
+        if self.slice_method == "square":
+            self.neighbours = []
+            total_rows = int(math.sqrt(self.num_spatial_parts))
+            total_cols = int(math.sqrt(self.num_spatial_parts))
+
+            # current rank position in matrix of total_rows * total_cols
+            row = self.local_rank / total_rows
+            col = self.local_rank % total_cols
+            dir = [
+                [-1, -1],
+                [-1, 0],
+                [-1, 1],
+                [0, -1],
+                [0, 0],
+                [0, 1],
+                [1, -1],
+                [1, 0],
+                [1, 1],
+            ]
+
+            for d in dir:
+                neighbour_row = row + d[0]
+                neighbour_col = col + d[1]
+                if neighbour_row == row and neighbour_col == col:
+                    self.neighbours.append(0)
+                elif (
+                    neighbour_row < 0
+                    or neighbour_row >= total_rows
+                    or neighbour_col < 0
+                    or neighbour_col >= total_cols
+                ):
+                    self.neighbours.append(0)
+                else:
+                    self.neighbours.append(1)
+
+        elif self.slice_method == "vertical":
+            if self.spatial_rank == 0:
+                self.neighbours = [0, 0, 0, 0, 0, 1, 0, 0, 0]
+            elif self.spatial_rank == self.num_spatial_parts - 1:
+                self.neighbours = [0, 0, 0, 1, 0, 0, 0, 0, 0]
+            else:
+                self.neighbours = [0, 0, 0, 1, 0, 1, 0, 0, 0]
+
+        elif self.slice_method == "horizontal":
+            if self.spatial_rank == 0:
+                self.neighbours = [0, 0, 0, 0, 0, 0, 0, 1, 0]
+            elif self.spatial_rank == self.num_spatial_parts - 1:
+                self.neighbours = [0, 1, 0, 0, 0, 0, 0, 0, 0]
+            else:
+                self.neighbours = [0, 1, 0, 0, 0, 0, 0, 1, 0]
+
+        self.set_neighbours_based_on_kernel_size()
+
+    def get_index_locations(self):
+        locations_recv = []
+        locations_recv.append(
+            [[None, self.halo_len_height], [None, self.halo_len_width]]
+        )  # 1
+
+        locations_recv.append(
+            [
+                [None, self.halo_len_height],
+                [
+                    self.halo_len_width,
+                    -self.halo_len_width if self.halo_len_width else None,
+                ],
+            ]
+        )  # 2
+
+        locations_recv.append(
+            [[None, self.halo_len_height], [-self.halo_len_width, None]]
+        )  # 3
+
+        locations_recv.append(
+            [
+                [
+                    self.halo_len_height,
+                    -self.halo_len_height if self.halo_len_height else None,
+                ],
+                [None, self.halo_len_width],
+            ]
+        )  # 4
+
+        locations_recv.append([[None, None], [None, None]])  # 5
+
+        locations_recv.append(
+            [
+                [
+                    self.halo_len_height,
+                    -self.halo_len_height if self.halo_len_height else None,
+                ],
+                [-self.halo_len_width, None],
+            ]
+        )  # 6
+
+        locations_recv.append(
+            [[-self.halo_len_height, None], [None, self.halo_len_width]]
+        )  # 7
+
+        locations_recv.append(
+            [
+                [-self.halo_len_height, None],
+                [
+                    self.halo_len_width,
+                    -self.halo_len_width if self.halo_len_width else None,
+                ],
+            ]
+        )  # 8
+
+        locations_recv.append(
+            [[-self.halo_len_height, None], [-self.halo_len_width, None]]
+        )  # 9
+
+        self.locations_recv = locations_recv
+
+        locations_send = []
+        locations_send.append(
+            [
+                [self.halo_len_height, 2 * self.halo_len_height],
+                [self.halo_len_width, 2 * self.halo_len_width],
+            ]
+        )  # 1
+
+        locations_send.append(
+            [
+                [self.halo_len_height, 2 * self.halo_len_height],
+                [
+                    self.halo_len_width,
+                    -self.halo_len_width if self.halo_len_width else None,
+                ],
+            ]
+        )  # 2
+
+        locations_send.append(
+            [
+                [self.halo_len_height, 2 * self.halo_len_height],
+                [-2 * self.halo_len_width, -1 * self.halo_len_width],
+            ]
+        )  # 3
+
+        locations_send.append(
+            [
+                [
+                    self.halo_len_height,
+                    -self.halo_len_height if self.halo_len_height else None,
+                ],
+                [self.halo_len_width, 2 * self.halo_len_width],
+            ]
+        )  # 4
+
+        locations_send.append([[None, None], [None, None]])  # 5
+
+        locations_send.append(
+            [
+                [
+                    self.halo_len_height,
+                    -self.halo_len_height if self.halo_len_height else None,
+                ],
+                [-2 * self.halo_len_width, -1 * self.halo_len_width],
+            ]
+        )  # 6
+
+        locations_send.append(
+            [
+                [-2 * self.halo_len_height, -1 * self.halo_len_height],
+                [self.halo_len_width, 2 * self.halo_len_width],
+            ]
+        )  # 7
+
+        locations_send.append(
+            [
+                [-2 * self.halo_len_height, -1 * self.halo_len_height],
+                [
+                    self.halo_len_width,
+                    -self.halo_len_width if self.halo_len_width else None,
+                ],
+            ]
+        )  # 8
+
+        locations_send.append(
+            [
+                [-2 * self.halo_len_height, -1 * self.halo_len_height],
+                [-2 * self.halo_len_width, -1 * self.halo_len_width],
+            ]
+        )  # 9
+        self.locations_send = locations_send
+
+    def get_shapes_recv(self, shapes):
+        shapes_recv = []
+
+        shapes_recv.append([self.halo_len_height, self.halo_len_width])  # 1
+        shapes_recv.append(
+            [self.halo_len_height, shapes[3] - 2 * self.halo_len_width]
+        )  # 2
+        shapes_recv.append([self.halo_len_height, self.halo_len_width])  # 3
+
+        shapes_recv.append(
+            [shapes[2] - 2 * self.halo_len_height, self.halo_len_width]
+        )  # 4
+        shapes_recv.append([None, None])  # 5
+        shapes_recv.append(
+            [shapes[2] - 2 * self.halo_len_height, self.halo_len_width]
+        )  # 6
+
+        shapes_recv.append([self.halo_len_height, self.halo_len_width])  # 7
+        shapes_recv.append(
+            [self.halo_len_height, shapes[3] - 2 * self.halo_len_width]
+        )  # 8
+        shapes_recv.append([self.halo_len_height, self.halo_len_width])  # 9
+
+        return shapes_recv
+
+    def start_halo_exchange(self, halo_input):
+        req = []
+        for i in range(9):
+            if self.neighbours[i] == 1:
+                # print("Local rank:",self.local_rank, " to:",self.local_rank + self.rank_neighbours[i], " I:",i)
+                temp = (
+                    halo_input[
+                        :,
+                        :,
+                        self.locations_send[i][0][0] : self.locations_send[i][0][1],
+                        self.locations_send[i][1][0] : self.locations_send[i][1][1],
+                    ]
+                    .clone()
+                    .detach()
+                )
+
+                if self.dev == "cuda":
+                    torch.cuda.synchronize()
+
+                temp_req = dist.isend(
+                    temp, self.rank_neighbours[i], tag=self.send_tag[i]
+                )
+                req.append(temp_req)
+                self.send_tag[i] += 1
+
+        self.recv_tensors = []
+
+        shapes = halo_input.shape
+        self.halo_input_shape = shapes
+        if self.shapes_recv == None:
+            self.shapes_recv = self.get_shapes_recv(shapes)
+
+        for i in range(9):
+            if self.neighbours[i] == 1:
+                temp_tensor = torch.zeros(
+                    shapes[0],
+                    shapes[1],
+                    self.shapes_recv[i][0],
+                    self.shapes_recv[i][1],
+                    dtype=torch.float,
+                    device=self.dev,
+                )
+
+                """
+				Synchronization is necessary at this point as all GPU operations 
+                in PyTorch are asynchronous. MPI copy operation is not under 
+                PyTorch therefore it can start before pytorch finishes 
+                initilization of tensor with zeros.
+				It will lead to data corruption 
+				Spent 1 week on this issue (data validation) 
+				KEEP THIS IN MIND
+				"""
+                if self.dev == "cuda":
+                    torch.cuda.synchronize()
+
+                temp_req = dist.irecv(
+                    tensor=temp_tensor,
+                    src=self.rank_neighbours[i],
+                    tag=self.recv_tag[i],
+                )
+                req.append(temp_req)
+                self.recv_tag[i] += 1
+
+                self.recv_tensors.append(temp_tensor)
+            else:
+                self.recv_tensors.append([])
+
+        return req
+
+    def end_halo_exchange(self, reqs):
+        for req in reqs:
+            req.wait()
+
+    def copy_halo_exchange_values(self, halo_input):
+        for i in range(9):
+            if self.neighbours[i] == 1:
+                halo_input[
+                    :,
+                    :,
+                    self.locations_recv[i][0][0] : self.locations_recv[i][0][1],
+                    self.locations_recv[i][1][0] : self.locations_recv[i][1][1],
+                ] = self.recv_tensors[i]
+
+    def run(self, tensor):
+        reqs = self.start_halo_exchange(tensor)
+        self.end_halo_exchange(reqs)
+        self.copy_halo_exchange_values(tensor)
+        # torch.cuda.synchronize()
+        res_final = super(halo_bench_pt2pt, self).forward(tensor)
+        return tensor, res_final
+
+
+def env2int(env_list, default=-1):
+    for e in env_list:
+        val = int(os.environ.get(e, -1))
+        if val >= 0:
+            return val
+    return default
+
+
+def initialize_cuda():
+    my_local_rank = env2int(
+        ["MPI_LOCALRANKID", "OMPI_COMM_WORLD_LOCAL_RANK", "MV2_COMM_WORLD_LOCAL_RANK"],
+        0,
+    )
+    os.environ["CUDA_VISIBLE_DEVICES"] = str(my_local_rank % 4)
+
+    torch.cuda.init()
+
+
+def init_comm(backend="mpi"):
+    """Initialize the distributed environment."""
+    dist.init_process_group(backend)
+    size = dist.get_world_size()
+    rank = dist.get_rank()
+    return size, rank
+
+
+def create_input_vertical(kernel_size, halo_len, image_size, comm_size, rank):
+    image_height_local = int(image_size[0])
+    image_width_local = int(image_size[1] / comm_size)
+
+    halo_len_height = int((kernel_size[0] - 1) / 2)
+    halo_len_width = int((kernel_size[1] - 1) / 2)
+
+    np_x = np.asarray(
+        list(
+            range(0, args.batch_size * args.in_channels * image_size[0] * image_size[1])
+        ),
+        dtype=np.float32,
+    )
+
+    np_x.resize(args.batch_size, args.in_channels, image_size[0], image_size[1])
+
+    pad_width = [
+        (0, 0),
+        (0, 0),
+        (halo_len_height, halo_len_height),
+        (halo_len_width, halo_len_width),
+    ]
+
+    expected_output = np.pad(np_x, pad_width=pad_width, mode="constant")
+
+    expected_out_width = image_width_local + 2 * halo_len_width
+    expected_out_height = image_height_local + 2 * halo_len_height
+
+    start_left = rank * image_width_local
+    end_right = (rank + 1) * image_width_local + 2 * halo_len_width
+
+    if rank == comm_size - 1:
+        # In case of odd number of GPUs, partition size will be uneven and last
+        # rank will receive remaining image
+        expected_output = expected_output[:, :, :, start_left:]
+    else:
+        expected_output = expected_output[:, :, :, start_left:end_right]
+
+    start_left_i = rank * image_width_local
+    end_right_i = (rank + 1) * image_width_local
+
+    if rank == comm_size - 1:
+        # In case of odd number of GPUs, partition size will be uneven and last
+        # rank will receive remaining image
+        input_local = np_x[:, :, :, start_left_i:]
+    else:
+        input_local = np_x[:, :, :, start_left_i:end_right_i]
+
+    input_tensor_local = torch.tensor(input_local, dtype=torch.float, device=dev)
+    pads = nn.ZeroPad2d(
+        (halo_len_width, halo_len_width, halo_len_height, halo_len_height)
+    )
+    input_tensor_local = pads(input_tensor_local)
+
+    return input_tensor_local, expected_output
+
+
+def create_input_horizontal(kernel_size, halo_len, image_size, comm_size, rank):
+    image_height_local = int(image_size[0] / comm_size)
+    image_width_local = int(image_size[1])
+
+    halo_len_height = int((kernel_size[0] - 1) / 2)
+    halo_len_width = int((kernel_size[1] - 1) / 2)
+
+    np_x = np.asarray(
+        list(
+            range(0, args.batch_size * args.in_channels * image_size[0] * image_size[1])
+        ),
+        dtype=np.float32,
+    )
+
+    np_x.resize(args.batch_size, args.in_channels, image_size[0], image_size[1])
+
+    pad_width = [
+        (0, 0),
+        (0, 0),
+        (halo_len_height, halo_len_height),
+        (halo_len_width, halo_len_width),
+    ]
+
+    expected_output = np.pad(np_x, pad_width=pad_width, mode="constant")
+
+    expected_out_width = image_width_local + 2 * halo_len_width
+    expected_out_height = image_height_local + 2 * halo_len_height
+
+    start_top = rank * image_height_local
+    end_bottom = (rank + 1) * image_height_local + 2 * halo_len_height
+
+    if rank == comm_size - 1:
+        # In case of odd number of GPUs, partition size will be uneven and last
+        # rank will receive remaining image
+        expected_output = expected_output[:, :, start_top:, :]
+    else:
+        expected_output = expected_output[:, :, start_top:end_bottom, :]
+
+    start_top_i = rank * image_height_local
+    end_bottom_i = (rank + 1) * image_height_local
+
+    if rank == comm_size - 1:
+        # In case of odd number of GPUs, partition size will be uneven and last
+        # rank will receive remaining image
+        input_local = np_x[:, :, start_top_i:, :]
+    else:
+        input_local = np_x[:, :, start_top_i:end_bottom_i, :]
+
+    input_tensor_local = torch.tensor(input_local, dtype=torch.float, device=dev)
+    pads = nn.ZeroPad2d(
+        (halo_len_width, halo_len_width, halo_len_height, halo_len_height)
+    )
+    input_tensor_local = pads(input_tensor_local)
+
+    return input_tensor_local, expected_output
+
+    halo_len_height = int((kernel_size[0] - 1) / 2)
+    halo_len_width = int((kernel_size[1] - 1) / 2)
+
+def create_input_square(kernel_size, halo_len, image_size, comm_size, rank):
+    image_height_local = int(image_size[0] / math.sqrt(comm_size))
+    image_width_local = int(image_size[1] / math.sqrt(comm_size))
+
+    halo_len_height = int((kernel_size[0] - 1) / 2)
+    halo_len_width = int((kernel_size[1] - 1) / 2)
+
+    np_x = np.asarray(
+        list(
+            range(0, args.batch_size * args.in_channels * image_size[0] * image_size[1])
+        ),
+        dtype=np.float32,
+    )
+
+    np_x.resize(args.batch_size, args.in_channels, image_size[0], image_size[1])
+
+    pad_width = [
+        (0, 0),
+        (0, 0),
+        (halo_len_height, halo_len_height),
+        (halo_len_width, halo_len_width),
+    ]
+
+    expected_output = np.pad(np_x, pad_width=pad_width, mode="constant")
+
+    print("Overall Expected output shape", expected_output.shape)
+
+    expected_out_width = image_width_local + 2 * halo_len_width
+    expected_out_height = image_height_local + 2 * halo_len_height
+
+    total_rows = int(math.sqrt(comm_size))
+    total_cols = int(math.sqrt(comm_size))
+    # position of rank in matrix math.sqrt(comm_size) * math.sqrt(comm_size)
+    row = int(rank / total_rows)
+    col = int(rank % total_cols)
+
+    e_left_idx = col * image_width_local
+    e_right_idx = (col + 1) * image_width_local + 2 * halo_len_width
+
+    e_top_idx = row * image_height_local
+    e_bottom_idx = (row + 1) * image_height_local + 2 * halo_len_height
+
+    expected_output = expected_output[
+        :, :, e_top_idx:e_bottom_idx, e_left_idx:e_right_idx
+    ]
+
+    left_idx = col * image_width_local
+    right_idx = (col + 1) * image_width_local
+
+    top_idx = row * image_height_local
+    bottom_idx = (row + 1) * image_height_local
+
+    input_local = np_x[:, :, top_idx:bottom_idx, left_idx:right_idx]
+
+    input_tensor_local = torch.tensor(input_local, dtype=torch.float, device=dev)
+    pads = nn.ZeroPad2d(
+        (halo_len_width, halo_len_width, halo_len_height, halo_len_height)
+    )
+    input_tensor_local = pads(input_tensor_local)
+
+    return input_tensor_local, expected_output
+
+
+def test_output_square(image_size, output, expected_output, rank, size, mode="CONV"):
+    # only padding ==  halo_len case is supported
+    image_height_local = int(image_size[0] / math.sqrt(size))
+    image_width_local = int(image_size[1] / math.sqrt(size))
+    expected_out_width = image_width_local
+    expected_out_height = image_height_local
+
+    total_rows = int(math.sqrt(size))
+    total_cols = int(math.sqrt(size))
+
+    row = int(rank / total_rows)
+    col = int(rank % total_cols)
+
+    e_left_idx = col * expected_out_width
+    e_right_idx = (col + 1) * expected_out_width
+
+    e_top_idx = row * expected_out_height
+    e_bottom_idx = (row + 1) * expected_out_height
+
+    # if(rank==0):
+    # 	expected_output = expected_output[:,:,:expected_out_width, :expected_out_height]
+    # elif(rank==1):
+    # 	expected_output = expected_output[:,:,:expected_out_width, -expected_out_height:]
+    # elif(rank==2):
+    # 	expected_output = expected_output[:,:,-expected_out_width:, :expected_out_height]
+    # elif(rank==3):
+    # 	expected_output = expected_output[:,:,-expected_out_width:, -expected_out_height:]
+
+    expected_output = expected_output[
+        :, :, e_top_idx:e_bottom_idx, e_left_idx:e_right_idx
+    ]
+
+    expected_output = expected_output.detach().cpu().numpy()
+    output = output.detach().cpu().numpy()
+
+    if np.equal(output, expected_output).all():
+        print(mode + " Validation passed Rank:" + str(rank))
+    else:
+        if rank == 0:
+            # debug statements
+            # uneq = np.not_equal(output,expected_output)
+            # print("Rank:"+str(rank), output[uneq].size , expected_output[uneq].size)
+            None
+
+        print(
+            mode
+            + " Validation failed Rank.............................................................................:"
+            + str(rank)
+        )
+
+
+def test_output_vertical(image_size, output, expected_output, rank, size, mode="CONV"):
+    # only padding ==  halo_len case is supported
+    image_height_local = int(image_size[0] / (size))
+    image_width_local = int(image_size[1] / (size))
+    expected_out_width = image_width_local
+    expected_out_height = image_height_local
+
+    start_left = rank * image_width_local
+    end_right = (rank + 1) * image_width_local
+
+    if rank == size - 1:
+        # In case of odd number of GPUs, partition size will be uneven and last
+        # rank will receive remaining image
+        expected_output = expected_output[:, :, :, start_left:]
+    else:
+        expected_output = expected_output[:, :, :, start_left:end_right]
+
+    expected_output = expected_output.detach().cpu().numpy()
+    output = output.detach().cpu().numpy()
+
+    if np.equal(output, expected_output).all():
+        print(mode + " Validation passed Rank:" + str(rank))
+    else:
+        if rank == 0:
+            # debug statements
+            # uneq = np.not_equal(output,expected_output)
+            # print("Rank:"+str(rank), output[uneq].size , expected_output[uneq].size)
+            None
+
+        print(
+            mode
+            + " Validation failed Rank.............................................................................:"
+            + str(rank)
+        )
+
+
+def test_output_horizontal(
+    image_size, output, expected_output, rank, size, mode="CONV"
+):
+    # only padding ==  halo_len case is supported
+    image_height_local = int(image_size[0] / (size))
+    image_width_local = int(image_size[1] / (size))
+    expected_out_width = image_width_local
+    expected_out_height = image_height_local
+
+    start_top = rank * image_height_local
+    end_bottom = (rank + 1) * image_height_local
+
+    if rank == size - 1:
+        expected_output = expected_output[:, :, start_top:, :]
+    else:
+        expected_output = expected_output[:, :, start_top:end_bottom, :]
+
+    expected_output = expected_output.detach().cpu().numpy()
+    output = output.detach().cpu().numpy()
+
+    if np.equal(output, expected_output).all():
+        print(mode + " Validation passed Rank:" + str(rank))
+    else:
+        if rank == 0:
+            # debug statements
+            # uneq = np.not_equal(output,expected_output)
+            # print("Rank:"+str(rank), output[uneq].size , expected_output[uneq].size)
+            None
+
+        print(
+            mode
+            + " Validation failed Rank.............................................................................:"
+            + str(rank)
+        )
+
+
+def test_output_recv(output, expected_output, rank):
+    # only padding ==  halo_len case is supported
+
+    # np_out = output.data.cpu().numpy()
+    np_out = output.to("cpu").numpy()
+
+    # time.sleep(rank*10)
+
+    if np.equal(np_out, expected_output).all():
+        print("Recv Tensor Validation passed Rank:" + str(rank))
+    else:
+        uneq = np.not_equal(np_out.astype("int"), expected_output.astype("int"))
+        print(
+            "Recv Tensor Rank:" + str(rank),
+            np_out.astype("int")[uneq],
+            expected_output.astype("int")[uneq],
+        )
+        print("Recv Tensor Validation failed Rank:" + str(rank))
+
+
+halo_len = args.halo_len
+iterations = args.iterations
+
+kernel_size = [2 * halo_len + 1, 2 * halo_len + 1]
+
+if args.enable_one_h_dim_kernel:
+    kernel_size[0] = 1
+if args.enable_one_w_dim_kernel:
+    kernel_size[1] = 1
+
+halo_len_height = int((kernel_size[0] - 1) / 2)
+halo_len_width = int((kernel_size[1] - 1) / 2)
+
+initialize_cuda()
+size, rank = init_comm()
+
+image_size = (args.image_size, args.image_size)
+
+if args.slice_method == "vertical":
+    input_tensor_local, expected_output_recv = create_input_vertical(
+        kernel_size=kernel_size,
+        halo_len=halo_len,
+        image_size=image_size,
+        comm_size=size,
+        rank=rank,
+    )
+
+elif args.slice_method == "horizontal":
+    input_tensor_local, expected_output_recv = create_input_horizontal(
+        kernel_size=kernel_size,
+        halo_len=halo_len,
+        image_size=image_size,
+        comm_size=size,
+        rank=rank,
+    )
+elif args.slice_method == "square":
+    input_tensor_local, expected_output_recv = create_input_square(
+        kernel_size=kernel_size,
+        halo_len=halo_len,
+        image_size=image_size,
+        comm_size=size,
+        rank=rank,
+    )
+
+print(
+    "Size of input:{} Size of Output:{}".format(
+        input_tensor_local.shape, expected_output_recv.shape
+    )
+)
+
+
+b_pt2pt = halo_bench_pt2pt(
+    local_rank=rank,
+    comm_size=size,
+    kernel_size=kernel_size,
+    num_spatial_parts=args.num_spatial_parts,
+    in_channels=args.in_channels,
+    out_channels=args.out_channels,
+    slice_method=args.slice_method,
+)
+
+if ENABLE_VAL_CONV or ENABLE_VAL_SMALL_CONV:
+    b_pt2pt.weight.data.fill_(1.0)
+    b_pt2pt.bias.data.fill_(1.0)
+
+if dev == "cuda":
+    # transmit to cuda
+    b_pt2pt.cuda()
+
+for i in range(warmup):
+    recv, y = b_pt2pt.run(input_tensor_local)
+
+
+# Time event
+if dev == "cuda":
+    start_event = torch.cuda.Event(enable_timing=True, blocking=True)
+    end_event = torch.cuda.Event(enable_timing=True, blocking=True)
+    start_event.record()
+else:
+    start_time = time.time()
+
+
+# Run benchmarking for spatial conv
+for i in range(iterations):
+    recv, y = b_pt2pt.run(input_tensor_local)
+
+    if dev == "cuda":
+        torch.cuda.synchronize()
+
+
+output = y
+
+if dev == "cuda":
+    end_event.record()
+    torch.cuda.synchronize()
+    t = start_event.elapsed_time(end_event)
+else:
+    # time module gives time in secs
+    t = (time.time() - start_time) * 1000
+
+print("Rank:" + str(rank) + " Time taken (ms):" + str(t / iterations))
+
+if ENABLE_VAL_RECV_TENSORS:
+    test_output_recv(recv, expected_output_recv, rank)
+
+
+"""
+Sequential processing of large input 
+"""
+
+# create input for sequential processing
+input_seq = np.asarray(
+    list(range(0, args.batch_size * args.in_channels * image_size[0] * image_size[1])),
+    dtype=np.float32,
+)
+input_seq.resize(args.batch_size, args.in_channels, image_size[0], image_size[1])
+input_tensor_seq = torch.tensor(input_seq, dtype=torch.float, device=dev)
+
+conv_seq = nn.Conv2d(
+    args.in_channels,
+    args.out_channels,
+    kernel_size=kernel_size,
+    stride=1,
+    padding=(halo_len_height, halo_len_width),
+    dilation=1,
+    groups=1,
+    bias=True,
+    padding_mode="zeros",
+)
+
+if ENABLE_VAL_CONV or ENABLE_VAL_SMALL_CONV:
+    conv_seq.weight.data.fill_(1.0)
+    conv_seq.bias.data.fill_(1.0)
+
+if dev == "cuda":
+    conv_seq = conv_seq.cuda()
+    torch.cuda.synchronize()
+
+# warmup iterations
+for i in range(warmup):
+    y = conv_seq.forward(input_tensor_seq)
+
+
+if dev == "cuda":
+    start_event_seq = torch.cuda.Event(enable_timing=True, blocking=True)
+    end_event_seq = torch.cuda.Event(enable_timing=True, blocking=True)
+    start_event_seq.record()
+else:
+    start_time = time.time()
+
+
+for i in range(iterations):
+    y = conv_seq.forward(input_tensor_seq)
+    if dev == "cuda":
+        torch.cuda.synchronize()
+
+expected_output = y
+
+if dev == "cuda":
+    end_event_seq.record()
+    torch.cuda.synchronize()
+    t = start_event_seq.elapsed_time(end_event_seq)
+else:
+    t = (time.time() - start_time) * 1000
+
+print("Rank:" + str(rank) + " Time taken Seq (ms):" + str(t / iterations))
+
+if ENABLE_VAL_CONV:
+    if args.slice_method == "vertical":
+        test_output_vertical(
+            image_size, output, expected_output, rank, size, mode="CONV"
+        )
+    elif args.slice_method == "horizontal":
+        test_output_horizontal(
+            image_size, output, expected_output, rank, size, mode="CONV"
+        )
+
+    elif args.slice_method == "square":
+        test_output_square(image_size, output, expected_output, rank, size, mode="CONV")
+
+
+"""
+Validate if error is due to undeterminitic behaviour 
+Run convolution on expected recv tensor 
+"""
+
+if ENABLE_VAL_SMALL_CONV:
+    conv_seq_small = nn.Conv2d(
+        args.in_channels,
+        args.out_channels,
+        kernel_size=kernel_size,
+        stride=1,
+        padding=0,
+        dilation=1,
+        groups=1,
+        bias=True,
+        padding_mode="zeros",
+    )
+
+    conv_seq_small.weight.data.fill_(1.0)
+    conv_seq_small.bias.data.fill_(1.0)
+
+    if dev == "cuda":
+        conv_seq_small = conv_seq_small.cuda()
+        torch.cuda.synchronize()
+
+    expected_output_recv = torch.tensor(
+        expected_output_recv, dtype=torch.float, device=dev
+    )
+
+    if dev == "cuda":
+        start_event_seq = torch.cuda.Event(enable_timing=True, blocking=True)
+        end_event_seq = torch.cuda.Event(enable_timing=True, blocking=True)
+        start_event_seq.record()
+    else:
+        start_time = time.time()
+
+    for i in range(1):
+        y = conv_seq_small.forward(expected_output_recv)
+        if dev == "cuda":
+            torch.cuda.synchronize()
+
+    output = y
+
+    if dev == "cuda":
+        end_event_seq.record()
+        torch.cuda.synchronize()
+
+    if args.slice_method == "vertical":
+        test_output_vertical(
+            image_size, output, expected_output, rank, size, mode="SMALL CONV"
+        )
+
+    elif args.slice_method == "horizontal":
+        test_output_horizontal(
+            image_size, output, expected_output, rank, size, mode="SMALL CONV"
+        )
+
+    elif args.slice_method == "square":
+        test_output_square(
+            image_size, output, expected_output, rank, size, mode="SMALL CONV"
+        )
+
+# time.sleep(rank*10)
+
+
+# if(rank==0):
+# 	print(np_x)