import torch
import torch.nn as nn
import torch.distributed as dist
import numpy as np
import os
import time
import math
import argparse


def get_parser():
    parser = argparse.ArgumentParser(
        description="Halo exchange benchmark",
        formatter_class=argparse.ArgumentDefaultsHelpFormatter,
    )
    parser.add_argument(
        "--fp16-allreduce",
        action="store_true",
        default=False,
        help="use fp16 compression during allreduce",
    )

    parser.add_argument("--image-size", type=int, default=8, help="Full image size")
    parser.add_argument("--batch-size", type=int, default=1, help="input batch size")
    parser.add_argument("--halo-len", type=int, default=1, help="halo length")
    parser.add_argument(
        "--in-channels", type=int, default=1, help="Number of channels in the input"
    )
    parser.add_argument("--warmup", type=int, default=10, help="warmups")
    parser.add_argument("--iterations", type=int, default=100, help="Iterations")
    parser.add_argument(
        "--out-channels", type=int, default=256, help="number of output channels"
    )
    parser.add_argument(
        "--num-spatial-parts",
        type=int,
        default="4",
        help="Number of partitions in spatial parallelism",
    )
    parser.add_argument(
        "--slice-method",
        type=str,
        default="square",
        help="Slice method (square, vertical, and horizontal) in Spatial parallelism",
    )
    return parser


parser_obj = get_parser()
args = parser_obj.parse_args()
halo_len = args.halo_len
iterations = args.iterations
image_size = (args.image_size, args.image_size)
num_spatial_parts = args.num_spatial_parts
slice_method = args.slice_method


def validate_config(num_spatial_parts, comm_size):
    assert (
        num_spatial_parts > 1
    ), "num_spatial_parts should be greater than 1 for spatial parallelism."
    assert (
        comm_size >= num_spatial_parts
    ), "Spatial parts {num_spatial_parts} require {num_spatial_parts} GPUs."

    if slice_method == "square":
        parts = int(math.sqrt(num_spatial_parts))
        assert (
            parts * parts == num_spatial_parts
        ), "Invalid number of spatial parts for square spatial type"


class halo_bench_pt2pt:
    def __init__(
        self, local_rank, comm_size, num_spatial_parts, slice_method, halo_len
    ):
        self.local_rank = local_rank
        self.comm_size = comm_size
        # number of parts in one image
        self.num_spatial_parts = num_spatial_parts
        self.slice_method = slice_method
        self.halo_len = halo_len
        self.shapes_recv = None
        self.recv_tensors = []

        self.get_neighbours()
        self.get_neighbours_rank()
        self.set_tags()
        self.get_index_locations()

        self.identity = torch.nn.Identity()

    def set_tags(self):
        self.send_tag = [100, 200, 300, 400, 500, 600, 700, 800, 900]
        self.recv_tag = [900, 800, 700, 600, 500, 400, 300, 200, 100]

    def get_neighbours_rank(self):
        self.rank_neighbours = []

        if self.slice_method == "square":
            # 0 1 2
            # 2 3 4
            # 5 6 7
            total_rows = int(math.sqrt(self.num_spatial_parts))
            total_cols = int(math.sqrt(self.num_spatial_parts))

<<<<<<< HEAD
            top_left = -(
                total_cols + 1
            )  # top_left will be (total_cols + 1) away from current rank
=======
			# top_left will be (total_cols + 1) away from current rank
            top_left = -(total_cols + 1)  
>>>>>>> d13dbdfb
            top = -total_cols
            top_right = -(total_cols - 1)
            left = -1
            right = +1
            bottom_left = total_cols - 1
            bottom = total_cols
            bottom_right = total_cols + 1
            rank_offset = [
                top_left,
                top,
                top_right,
                left,
                0,
                right,
                bottom_left,
                bottom,
                bottom_right,
            ]

        elif self.slice_method == "vertical":
            rank_offset = [0, 0, 0, -1, 0, +1, 0, 0, 0]

        elif self.slice_method == "horizontal":
            rank_offset = [0, -1, 0, 0, 0, 0, 0, +1, 0]

        for i in range(9):
            if self.neighbours[i] == 1:
                self.rank_neighbours.append(self.local_rank + rank_offset[i])
            else:
                self.rank_neighbours.append(-1)

    def get_neighbours(self):
        if self.local_rank < self.num_spatial_parts:
            self.ENABLE_SPATIAL = True
        else:
            self.ENABLE_SPATIAL = False
            self.neighbours = None
            return

        self.spatial_rank = self.local_rank % self.num_spatial_parts

        if self.slice_method == "square":
            self.neighbours = []
            total_rows = int(math.sqrt(self.num_spatial_parts))
            total_cols = int(math.sqrt(self.num_spatial_parts))

            # current rank position in matrix of total_rows * total_cols
            row = self.local_rank / total_rows
            col = self.local_rank % total_cols
            dir = [
                [-1, -1],
                [-1, 0],
                [-1, 1],
                [0, -1],
                [0, 0],
                [0, 1],
                [1, -1],
                [1, 0],
                [1, 1],
            ]

            for d in dir:
                neighbour_row = row + d[0]
                neighbour_col = col + d[1]
                if neighbour_row == row and neighbour_col == col:
                    self.neighbours.append(0)
                elif (
                    neighbour_row < 0
                    or neighbour_row >= total_rows
                    or neighbour_col < 0
                    or neighbour_col >= total_cols
                ):
                    self.neighbours.append(0)
                else:
                    self.neighbours.append(1)

        elif self.slice_method == "vertical":
            if self.spatial_rank == 0:
                self.neighbours = [0, 0, 0, 0, 0, 1, 0, 0, 0]
            elif self.spatial_rank == self.num_spatial_parts - 1:
                self.neighbours = [0, 0, 0, 1, 0, 0, 0, 0, 0]
            else:
                self.neighbours = [0, 0, 0, 1, 0, 1, 0, 0, 0]

        elif self.slice_method == "horizontal":
            if self.spatial_rank == 0:
                self.neighbours = [0, 0, 0, 0, 0, 0, 0, 1, 0]
            elif self.spatial_rank == self.num_spatial_parts - 1:
                self.neighbours = [0, 1, 0, 0, 0, 0, 0, 0, 0]
            else:
                self.neighbours = [0, 1, 0, 0, 0, 0, 0, 1, 0]

    def get_index_locations(self):
        locations_recv = []
        locations_recv.append([[None, self.halo_len], [None, self.halo_len]])  # 1
        locations_recv.append(
            [[None, self.halo_len], [self.halo_len, -self.halo_len]]
        )  # 2
        locations_recv.append([[None, self.halo_len], [-self.halo_len, None]])  # 3
        locations_recv.append(
            [[self.halo_len, -self.halo_len], [None, self.halo_len]]
        )  # 4
        locations_recv.append([[None, None], [None, None]])  # 5
        locations_recv.append(
            [[self.halo_len, -self.halo_len], [-self.halo_len, None]]
        )  # 6
        locations_recv.append([[-self.halo_len, None], [None, self.halo_len]])  # 7
        locations_recv.append(
            [[-self.halo_len, None], [self.halo_len, -self.halo_len]]
        )  # 8
        locations_recv.append([[-self.halo_len, None], [-self.halo_len, None]])  # 9

        self.locations_recv = locations_recv

        locations_send = []
        locations_send.append(
            [[self.halo_len, 2 * self.halo_len], [self.halo_len, 2 * self.halo_len]]
        )  # 1
        locations_send.append(
            [[self.halo_len, 2 * self.halo_len], [self.halo_len, -self.halo_len]]
        )  # 2
        locations_send.append(
            [
                [self.halo_len, 2 * self.halo_len],
                [-2 * self.halo_len, -1 * self.halo_len],
            ]
        )  # 3
        locations_send.append(
            [[self.halo_len, -self.halo_len], [self.halo_len, 2 * self.halo_len]]
        )  # 4
        locations_send.append([[None, None], [None, None]])  # 5
        locations_send.append(
            [[self.halo_len, -self.halo_len], [-2 * self.halo_len, -1 * self.halo_len]]
        )  # 6
        locations_send.append(
            [
                [-2 * self.halo_len, -1 * self.halo_len],
                [self.halo_len, 2 * self.halo_len],
            ]
        )  # 7
        locations_send.append(
            [[-2 * self.halo_len, -1 * self.halo_len], [self.halo_len, -self.halo_len]]
        )  # 8
        locations_send.append(
            [
                [-2 * self.halo_len, -1 * self.halo_len],
                [-2 * self.halo_len, -1 * self.halo_len],
            ]
        )  # 9
        self.locations_send = locations_send

    def get_shapes_recv(self, shapes):
        shapes_recv = []

        shapes_recv.append([self.halo_len, self.halo_len])  # 1
        shapes_recv.append([self.halo_len, shapes[3] - 2 * self.halo_len])  # 2
        shapes_recv.append([self.halo_len, self.halo_len])  # 3

        shapes_recv.append([shapes[2] - 2 * self.halo_len, self.halo_len])  # 4
        shapes_recv.append([None, None])  # 5
        shapes_recv.append([shapes[2] - 2 * self.halo_len, self.halo_len])  # 6

        shapes_recv.append([self.halo_len, self.halo_len])  # 7
        shapes_recv.append([self.halo_len, shapes[3] - 2 * self.halo_len])  # 8
        shapes_recv.append([self.halo_len, self.halo_len])  # 9

        return shapes_recv

    def start_halo_exchange(self, halo_input):
<<<<<<< HEAD
=======

>>>>>>> d13dbdfb
        req = []
        for i in range(9):
            if self.neighbours[i] == 1:
                # print("Local rank:",self.local_rank, " to:",self.local_rank + self.rank_neighbours[i], " I:",i)
                temp = (
                    halo_input[
                        :,
                        :,
                        self.locations_send[i][0][0] : self.locations_send[i][0][1],
                        self.locations_send[i][1][0] : self.locations_send[i][1][1],
                    ]
                    .clone()
                    .detach()
                )

                torch.cuda.synchronize()

                temp_req = dist.isend(
                    temp, self.rank_neighbours[i], tag=self.send_tag[i]
                )
                req.append(temp_req)
                self.send_tag[i] += 1

        self.recv_tensors = []

        shapes = halo_input.shape
        self.halo_input_shape = shapes
        if self.shapes_recv == None:
            self.shapes_recv = self.get_shapes_recv(shapes)

        for i in range(9):
<<<<<<< HEAD
=======

>>>>>>> d13dbdfb
            if self.neighbours[i] == 1:
                temp_tensor = torch.zeros(
                    shapes[0],
                    shapes[1],
                    self.shapes_recv[i][0],
                    self.shapes_recv[i][1],
                    dtype=torch.float,
                    device="cuda",
                )

                """
<<<<<<< HEAD
				Synchronization is necessary at this point as all GPU operations in PyTorch are asynchronous 
				MPI copy operation is not under PyTorch therefore it can start before pytorch finishes initilization of tensor with zeros 
				It will lead to data corruption 
				Spent 1 week on this issue (data validation) 
=======
				Synchronization is necessary at this point as all GPU operations 
    			in PyTorch are asynchronous MPI copy operation is not under 
       			PyTorch therefore it can start before pytorch finishes 
          		initilization of tensor with zeros It will lead to data  
            	corruption Spent 1 week on this issue (data validation) 
>>>>>>> d13dbdfb
				KEEP THIS IN MIND
				"""
                torch.cuda.synchronize()
                temp_req = dist.irecv(
                    tensor=temp_tensor,
                    src=self.rank_neighbours[i],
                    tag=self.recv_tag[i],
                )
                req.append(temp_req)
                self.recv_tag[i] += 1

                self.recv_tensors.append(temp_tensor)
            else:
                self.recv_tensors.append([])

        return req

    def end_halo_exchange(self, reqs):
<<<<<<< HEAD
        for req in reqs:
            req.wait()

    def copy_halo_exchange_values(self, halo_input):
        for i in range(9):
            if self.neighbours[i] == 1:
                halo_input[
                    :,
                    :,
                    self.locations_recv[i][0][0] : self.locations_recv[i][0][1],
                    self.locations_recv[i][1][0] : self.locations_recv[i][1][1],
                ] = self.recv_tensors[i]

    def run(self, tensor):
        s = torch.cuda.Stream(priority=0)
        # curr_s = torch.cuda.current_stream()
        # s.synchronize()
        # with torch.cuda.stream(s):
        # start_event = torch.cuda.Event(enable_timing=True, blocking=True)
        # end_event = torch.cuda.Event(enable_timing=True, blocking=True)
        rec = torch.cuda.Event(enable_timing=True, blocking=True)
        # start_event.record()
        reqs = self.start_halo_exchange(tensor)

        self.end_halo_exchange(reqs)

        self.copy_halo_exchange_values(tensor)

        # end_event.record()
        return tensor


def env2int(env_list, default=-1):
    for e in env_list:
        val = int(os.environ.get(e, -1))
        if val >= 0:
            return val
    return default


def initialize_cuda():
    my_local_rank = env2int(
        [
            "MPI_LOCALRANKID",
            "OMPI_COMM_WORLD_LOCAL_RANK",
            "MV2_COMM_WORLD_LOCAL_RANK",
            "LOCAL_RANK",
        ],
        0,
    )
    os.environ["CUDA_VISIBLE_DEVICES"] = str(my_local_rank % num_spatial_parts)

    torch.cuda.init()


def init_comm(backend="mpi"):
    """Initialize the distributed environment."""
    dist.init_process_group(backend)
    size = dist.get_world_size()
    rank = dist.get_rank()
    print("rank :", rank, "size: ", size)
    return size, rank


def create_input_vertical(halo_len, image_size, num_spatial_parts, rank):
    image_height_local = int(image_size[0])
    image_width_local = int(image_size[1] / num_spatial_parts)  # use num_spatial_parts

    np_x = np.asarray(
        list(
            range(0, image_size[0] * image_size[1] * args.in_channels * args.batch_size)
        ),
        dtype=np.float32,
    )
    np_x.resize(args.batch_size, args.in_channels, image_size[0], image_size[1])

    pad_width = [(0, 0), (0, 0), (halo_len, halo_len), (halo_len, halo_len)]

    expected_output = np.pad(np_x, pad_width=pad_width, mode="constant")

    expected_out_width = image_width_local + 2 * halo_len
    expected_out_height = image_height_local + 2 * halo_len

    start_left = rank * image_width_local
    end_right = (rank + 1) * image_width_local + 2 * halo_len

    if rank == num_spatial_parts - 1:
        # In case of odd number of GPUs, partition size will be uneven and last
        # rank will receive remaining image
        expected_output = expected_output[:, :, :, start_left:]
    else:
        expected_output = expected_output[:, :, :, start_left:end_right]

    start_left_i = rank * image_width_local
    end_right_i = (rank + 1) * image_width_local

    if rank == num_spatial_parts - 1:
        # In case of odd number of GPUs, partition size will be uneven and last
        # rank will receive remaining image
        input_local = np_x[:, :, :, start_left_i:]
    else:
        input_local = np_x[:, :, :, start_left_i:end_right_i]

    input_tensor_local = torch.tensor(input_local, dtype=torch.float, device="cuda")
    pads = nn.ZeroPad2d(halo_len)
    input_tensor_local = pads(input_tensor_local)

    return input_tensor_local, expected_output


def create_input_horizontal(halo_len, image_size, num_spatial_parts, rank):
    image_height_local = int(image_size[0] / num_spatial_parts)  # use num_spatial_parts
    image_width_local = int(image_size[1])

    np_x = np.asarray(
        list(
            range(0, image_size[0] * image_size[1] * args.in_channels * args.batch_size)
        ),
        dtype=np.float32,
    )
    np_x.resize(args.batch_size, args.in_channels, image_size[0], image_size[1])

=======

        for req in reqs:
            req.wait()

    def copy_halo_exchange_values(self, halo_input):
        for i in range(9):
            if self.neighbours[i] == 1:
                halo_input[
                    :,
                    :,
                    self.locations_recv[i][0][0] : self.locations_recv[i][0][1],
                    self.locations_recv[i][1][0] : self.locations_recv[i][1][1],
                ] = self.recv_tensors[i]

    def run(self, tensor):

        s = torch.cuda.Stream(priority=0)

        rec = torch.cuda.Event(enable_timing=True, blocking=True)

        reqs = self.start_halo_exchange(tensor)

        self.end_halo_exchange(reqs)

        self.copy_halo_exchange_values(tensor)

        return tensor


def env2int(env_list, default=-1):
    for e in env_list:
        val = int(os.environ.get(e, -1))
        if val >= 0:
            return val
    return default


def initialize_cuda():
    my_local_rank = env2int(
        [
            "MPI_LOCALRANKID",
            "OMPI_COMM_WORLD_LOCAL_RANK",
            "MV2_COMM_WORLD_LOCAL_RANK",
            "LOCAL_RANK",
        ],
        0,
    )
    os.environ["CUDA_VISIBLE_DEVICES"] = str(my_local_rank % num_spatial_parts)

    torch.cuda.init()


def init_comm(backend="mpi"):
    """Initialize the distributed environment."""
    dist.init_process_group(backend)
    size = dist.get_world_size()
    rank = dist.get_rank()
    print("rank :", rank, "size: ", size)
    return size, rank


def create_input_vertical(halo_len, image_size, num_spatial_parts, rank):
    image_height_local = int(image_size[0])
    image_width_local = int(image_size[1] / num_spatial_parts)  # use num_spatial_parts

    np_x = np.asarray(
        list(
            range(0, image_size[0] * image_size[1] * args.in_channels * args.batch_size)
        ),
        dtype=np.float32,
    )
    np_x.resize(args.batch_size, args.in_channels, image_size[0], image_size[1])

    pad_width = [(0, 0), (0, 0), (halo_len, halo_len), (halo_len, halo_len)]

    expected_output = np.pad(np_x, pad_width=pad_width, mode="constant")

    expected_out_width = image_width_local + 2 * halo_len
    expected_out_height = image_height_local + 2 * halo_len

    start_left = rank * image_width_local
    end_right = (rank + 1) * image_width_local + 2 * halo_len

    if rank == num_spatial_parts - 1:
        # In case of odd number of GPUs, partition size will be uneven and last
        # rank will receive remaining image
        expected_output = expected_output[:, :, :, start_left:]
    else:
        expected_output = expected_output[:, :, :, start_left:end_right]

    start_left_i = rank * image_width_local
    end_right_i = (rank + 1) * image_width_local

    if rank == num_spatial_parts - 1:
        # In case of odd number of GPUs, partition size will be uneven and last
        # rank will receive remaining image
        input_local = np_x[:, :, :, start_left_i:]
    else:
        input_local = np_x[:, :, :, start_left_i:end_right_i]

    input_tensor_local = torch.tensor(input_local, dtype=torch.float, device="cuda")
    pads = nn.ZeroPad2d(halo_len)
    input_tensor_local = pads(input_tensor_local)

    return input_tensor_local, expected_output


def create_input_horizontal(halo_len, image_size, num_spatial_parts, rank):
    image_height_local = int(image_size[0] / num_spatial_parts)  # use num_spatial_parts
    image_width_local = int(image_size[1])

    np_x = np.asarray(
        list(
            range(0, image_size[0] * image_size[1] * args.in_channels * args.batch_size)
        ),
        dtype=np.float32,
    )
    np_x.resize(args.batch_size, args.in_channels, image_size[0], image_size[1])

>>>>>>> d13dbdfb
    pad_width = [(0, 0), (0, 0), (halo_len, halo_len), (halo_len, halo_len)]

    expected_output = np.pad(np_x, pad_width=pad_width, mode="constant")

    expected_out_width = image_width_local + 2 * halo_len
    expected_out_height = image_height_local + 2 * halo_len

    start_top = rank * image_height_local
    end_bottom = (rank + 1) * image_height_local + 2 * halo_len

    if rank == num_spatial_parts - 1:
        # In case of odd number of GPUs, partition size will be uneven and last
        # rank will receive remaining image
        expected_output = expected_output[:, :, start_top:, :]
    else:
        expected_output = expected_output[:, :, start_top:end_bottom, :]

    start_top_i = rank * image_height_local
    end_bottom_i = (rank + 1) * image_height_local

    if rank == num_spatial_parts - 1:
        # In case of odd number of GPUs, partition size will be uneven and last
        # rank will receive remaining image
        input_local = np_x[:, :, start_top_i:, :]
    else:
        input_local = np_x[:, :, start_top_i:end_bottom_i, :]

    input_tensor_local = torch.tensor(input_local, dtype=torch.float, device="cuda")
    pads = nn.ZeroPad2d(halo_len)
    input_tensor_local = pads(input_tensor_local)

    return input_tensor_local, expected_output


def create_input_square(halo_len, image_size, num_spatial_parts, rank):
    image_height_local = int(image_size[0] / math.sqrt(num_spatial_parts))
    image_width_local = int(image_size[1] / math.sqrt(num_spatial_parts))

    np_x = np.asarray(
        list(
            range(0, image_size[0] * image_size[1] * args.in_channels * args.batch_size)
        ),
        dtype=np.float32,
    )
    np_x.resize(args.batch_size, args.in_channels, image_size[0], image_size[1])

    pad_width = [(0, 0), (0, 0), (halo_len, halo_len), (halo_len, halo_len)]

    total_rows = int(math.sqrt(num_spatial_parts))
    total_cols = int(math.sqrt(num_spatial_parts))
    # position of rank in matrix math.sqrt(num_spatial_parts) * math.sqrt(num_spatial_parts)
    row = int(rank / total_rows)
    col = int(rank % total_cols)

    expected_output = np.pad(np_x, pad_width=pad_width, mode="constant")

    expected_out_width = image_width_local + 2 * halo_len
    expected_out_height = image_height_local + 2 * halo_len

    e_left_idx = col * image_width_local
    e_right_idx = (col + 1) * image_width_local + 2 * halo_len

    e_top_idx = row * image_height_local
    e_bottom_idx = (row + 1) * image_height_local + 2 * halo_len

    expected_output = expected_output[
        :, :, e_top_idx:e_bottom_idx, e_left_idx:e_right_idx
    ]

    left_idx = col * image_width_local
    right_idx = (col + 1) * image_width_local

    top_idx = row * image_height_local
    bottom_idx = (row + 1) * image_height_local

    input_local = np_x[:, :, top_idx:bottom_idx, left_idx:right_idx]

    input_tensor_local = torch.tensor(input_local, dtype=torch.float, device="cuda")
    pads = nn.ZeroPad2d(halo_len)
    input_tensor_local = pads(input_tensor_local)

    return input_tensor_local, expected_output


def create_input(halo_len, image_size, num_spatial_parts, rank, slice_method):
    if slice_method == "vertical":
        return create_input_vertical(halo_len, image_size, num_spatial_parts, rank)
    elif slice_method == "horizontal":
        return create_input_horizontal(halo_len, image_size, num_spatial_parts, rank)
    elif slice_method == "square":
        return create_input_square(halo_len, image_size, num_spatial_parts, rank)


def test_output(output, expected_output, rank):
    np_out = output.to("cpu").numpy()

    if np.equal(np_out.astype("int"), expected_output.astype("int")).all():
        print("Validation passed Rank:" + str(rank))
    else:
        uneq = np.not_equal(np_out.astype("int"), expected_output.astype("int"))
        print(
            "Rank:" + str(rank),
            np_out.astype("int")[uneq],
            expected_output.astype("int")[uneq],
        )
        print("Validation failed Rank:" + str(rank))


def run_benchmark(rank, size, hostname):
    input_tensor_local, expected_output = create_input(
        halo_len=halo_len,
        image_size=image_size,
        num_spatial_parts=num_spatial_parts,
        rank=rank,
        slice_method=slice_method,
    )

    b_pt2pt = halo_bench_pt2pt(
        local_rank=rank,
        comm_size=size,
        num_spatial_parts=num_spatial_parts,
        slice_method=slice_method,
        halo_len=halo_len,
    )

    for i in range(args.warmup):
        y = b_pt2pt.run(input_tensor_local)

    start_event = torch.cuda.Event(enable_timing=True, blocking=True)
    end_event = torch.cuda.Event(enable_timing=True, blocking=True)

    start_event.record()
    for i in range(iterations):
        y = b_pt2pt.run(input_tensor_local)

    end_event.record()
    torch.cuda.synchronize()

    t = start_event.elapsed_time(end_event)

    print("Rank:" + str(rank) + " Time taken (ms):" + str(t / iterations))

    test_output(y, expected_output, rank)


def init_processes(hostname, fn, backend="mpi"):
    """Initialize the distributed environment."""
    initialize_cuda()
    size, rank = init_comm()
    validate_config(num_spatial_parts, size)
    fn(rank, size, hostname)


if __name__ == "__main__":
    init_processes("a", run_benchmark, backend="mpi")
<|MERGE_RESOLUTION|>--- conflicted
+++ resolved
@@ -1,762 +1,616 @@
-import torch
-import torch.nn as nn
-import torch.distributed as dist
-import numpy as np
-import os
-import time
-import math
-import argparse
-
-
-def get_parser():
-    parser = argparse.ArgumentParser(
-        description="Halo exchange benchmark",
-        formatter_class=argparse.ArgumentDefaultsHelpFormatter,
-    )
-    parser.add_argument(
-        "--fp16-allreduce",
-        action="store_true",
-        default=False,
-        help="use fp16 compression during allreduce",
-    )
-
-    parser.add_argument("--image-size", type=int, default=8, help="Full image size")
-    parser.add_argument("--batch-size", type=int, default=1, help="input batch size")
-    parser.add_argument("--halo-len", type=int, default=1, help="halo length")
-    parser.add_argument(
-        "--in-channels", type=int, default=1, help="Number of channels in the input"
-    )
-    parser.add_argument("--warmup", type=int, default=10, help="warmups")
-    parser.add_argument("--iterations", type=int, default=100, help="Iterations")
-    parser.add_argument(
-        "--out-channels", type=int, default=256, help="number of output channels"
-    )
-    parser.add_argument(
-        "--num-spatial-parts",
-        type=int,
-        default="4",
-        help="Number of partitions in spatial parallelism",
-    )
-    parser.add_argument(
-        "--slice-method",
-        type=str,
-        default="square",
-        help="Slice method (square, vertical, and horizontal) in Spatial parallelism",
-    )
-    return parser
-
-
-parser_obj = get_parser()
-args = parser_obj.parse_args()
-halo_len = args.halo_len
-iterations = args.iterations
-image_size = (args.image_size, args.image_size)
-num_spatial_parts = args.num_spatial_parts
-slice_method = args.slice_method
-
-
-def validate_config(num_spatial_parts, comm_size):
-    assert (
-        num_spatial_parts > 1
-    ), "num_spatial_parts should be greater than 1 for spatial parallelism."
-    assert (
-        comm_size >= num_spatial_parts
-    ), "Spatial parts {num_spatial_parts} require {num_spatial_parts} GPUs."
-
-    if slice_method == "square":
-        parts = int(math.sqrt(num_spatial_parts))
-        assert (
-            parts * parts == num_spatial_parts
-        ), "Invalid number of spatial parts for square spatial type"
-
-
-class halo_bench_pt2pt:
-    def __init__(
-        self, local_rank, comm_size, num_spatial_parts, slice_method, halo_len
-    ):
-        self.local_rank = local_rank
-        self.comm_size = comm_size
-        # number of parts in one image
-        self.num_spatial_parts = num_spatial_parts
-        self.slice_method = slice_method
-        self.halo_len = halo_len
-        self.shapes_recv = None
-        self.recv_tensors = []
-
-        self.get_neighbours()
-        self.get_neighbours_rank()
-        self.set_tags()
-        self.get_index_locations()
-
-        self.identity = torch.nn.Identity()
-
-    def set_tags(self):
-        self.send_tag = [100, 200, 300, 400, 500, 600, 700, 800, 900]
-        self.recv_tag = [900, 800, 700, 600, 500, 400, 300, 200, 100]
-
-    def get_neighbours_rank(self):
-        self.rank_neighbours = []
-
-        if self.slice_method == "square":
-            # 0 1 2
-            # 2 3 4
-            # 5 6 7
-            total_rows = int(math.sqrt(self.num_spatial_parts))
-            total_cols = int(math.sqrt(self.num_spatial_parts))
-
-<<<<<<< HEAD
-            top_left = -(
-                total_cols + 1
-            )  # top_left will be (total_cols + 1) away from current rank
-=======
-			# top_left will be (total_cols + 1) away from current rank
-            top_left = -(total_cols + 1)  
->>>>>>> d13dbdfb
-            top = -total_cols
-            top_right = -(total_cols - 1)
-            left = -1
-            right = +1
-            bottom_left = total_cols - 1
-            bottom = total_cols
-            bottom_right = total_cols + 1
-            rank_offset = [
-                top_left,
-                top,
-                top_right,
-                left,
-                0,
-                right,
-                bottom_left,
-                bottom,
-                bottom_right,
-            ]
-
-        elif self.slice_method == "vertical":
-            rank_offset = [0, 0, 0, -1, 0, +1, 0, 0, 0]
-
-        elif self.slice_method == "horizontal":
-            rank_offset = [0, -1, 0, 0, 0, 0, 0, +1, 0]
-
-        for i in range(9):
-            if self.neighbours[i] == 1:
-                self.rank_neighbours.append(self.local_rank + rank_offset[i])
-            else:
-                self.rank_neighbours.append(-1)
-
-    def get_neighbours(self):
-        if self.local_rank < self.num_spatial_parts:
-            self.ENABLE_SPATIAL = True
-        else:
-            self.ENABLE_SPATIAL = False
-            self.neighbours = None
-            return
-
-        self.spatial_rank = self.local_rank % self.num_spatial_parts
-
-        if self.slice_method == "square":
-            self.neighbours = []
-            total_rows = int(math.sqrt(self.num_spatial_parts))
-            total_cols = int(math.sqrt(self.num_spatial_parts))
-
-            # current rank position in matrix of total_rows * total_cols
-            row = self.local_rank / total_rows
-            col = self.local_rank % total_cols
-            dir = [
-                [-1, -1],
-                [-1, 0],
-                [-1, 1],
-                [0, -1],
-                [0, 0],
-                [0, 1],
-                [1, -1],
-                [1, 0],
-                [1, 1],
-            ]
-
-            for d in dir:
-                neighbour_row = row + d[0]
-                neighbour_col = col + d[1]
-                if neighbour_row == row and neighbour_col == col:
-                    self.neighbours.append(0)
-                elif (
-                    neighbour_row < 0
-                    or neighbour_row >= total_rows
-                    or neighbour_col < 0
-                    or neighbour_col >= total_cols
-                ):
-                    self.neighbours.append(0)
-                else:
-                    self.neighbours.append(1)
-
-        elif self.slice_method == "vertical":
-            if self.spatial_rank == 0:
-                self.neighbours = [0, 0, 0, 0, 0, 1, 0, 0, 0]
-            elif self.spatial_rank == self.num_spatial_parts - 1:
-                self.neighbours = [0, 0, 0, 1, 0, 0, 0, 0, 0]
-            else:
-                self.neighbours = [0, 0, 0, 1, 0, 1, 0, 0, 0]
-
-        elif self.slice_method == "horizontal":
-            if self.spatial_rank == 0:
-                self.neighbours = [0, 0, 0, 0, 0, 0, 0, 1, 0]
-            elif self.spatial_rank == self.num_spatial_parts - 1:
-                self.neighbours = [0, 1, 0, 0, 0, 0, 0, 0, 0]
-            else:
-                self.neighbours = [0, 1, 0, 0, 0, 0, 0, 1, 0]
-
-    def get_index_locations(self):
-        locations_recv = []
-        locations_recv.append([[None, self.halo_len], [None, self.halo_len]])  # 1
-        locations_recv.append(
-            [[None, self.halo_len], [self.halo_len, -self.halo_len]]
-        )  # 2
-        locations_recv.append([[None, self.halo_len], [-self.halo_len, None]])  # 3
-        locations_recv.append(
-            [[self.halo_len, -self.halo_len], [None, self.halo_len]]
-        )  # 4
-        locations_recv.append([[None, None], [None, None]])  # 5
-        locations_recv.append(
-            [[self.halo_len, -self.halo_len], [-self.halo_len, None]]
-        )  # 6
-        locations_recv.append([[-self.halo_len, None], [None, self.halo_len]])  # 7
-        locations_recv.append(
-            [[-self.halo_len, None], [self.halo_len, -self.halo_len]]
-        )  # 8
-        locations_recv.append([[-self.halo_len, None], [-self.halo_len, None]])  # 9
-
-        self.locations_recv = locations_recv
-
-        locations_send = []
-        locations_send.append(
-            [[self.halo_len, 2 * self.halo_len], [self.halo_len, 2 * self.halo_len]]
-        )  # 1
-        locations_send.append(
-            [[self.halo_len, 2 * self.halo_len], [self.halo_len, -self.halo_len]]
-        )  # 2
-        locations_send.append(
-            [
-                [self.halo_len, 2 * self.halo_len],
-                [-2 * self.halo_len, -1 * self.halo_len],
-            ]
-        )  # 3
-        locations_send.append(
-            [[self.halo_len, -self.halo_len], [self.halo_len, 2 * self.halo_len]]
-        )  # 4
-        locations_send.append([[None, None], [None, None]])  # 5
-        locations_send.append(
-            [[self.halo_len, -self.halo_len], [-2 * self.halo_len, -1 * self.halo_len]]
-        )  # 6
-        locations_send.append(
-            [
-                [-2 * self.halo_len, -1 * self.halo_len],
-                [self.halo_len, 2 * self.halo_len],
-            ]
-        )  # 7
-        locations_send.append(
-            [[-2 * self.halo_len, -1 * self.halo_len], [self.halo_len, -self.halo_len]]
-        )  # 8
-        locations_send.append(
-            [
-                [-2 * self.halo_len, -1 * self.halo_len],
-                [-2 * self.halo_len, -1 * self.halo_len],
-            ]
-        )  # 9
-        self.locations_send = locations_send
-
-    def get_shapes_recv(self, shapes):
-        shapes_recv = []
-
-        shapes_recv.append([self.halo_len, self.halo_len])  # 1
-        shapes_recv.append([self.halo_len, shapes[3] - 2 * self.halo_len])  # 2
-        shapes_recv.append([self.halo_len, self.halo_len])  # 3
-
-        shapes_recv.append([shapes[2] - 2 * self.halo_len, self.halo_len])  # 4
-        shapes_recv.append([None, None])  # 5
-        shapes_recv.append([shapes[2] - 2 * self.halo_len, self.halo_len])  # 6
-
-        shapes_recv.append([self.halo_len, self.halo_len])  # 7
-        shapes_recv.append([self.halo_len, shapes[3] - 2 * self.halo_len])  # 8
-        shapes_recv.append([self.halo_len, self.halo_len])  # 9
-
-        return shapes_recv
-
-    def start_halo_exchange(self, halo_input):
-<<<<<<< HEAD
-=======
-
->>>>>>> d13dbdfb
-        req = []
-        for i in range(9):
-            if self.neighbours[i] == 1:
-                # print("Local rank:",self.local_rank, " to:",self.local_rank + self.rank_neighbours[i], " I:",i)
-                temp = (
-                    halo_input[
-                        :,
-                        :,
-                        self.locations_send[i][0][0] : self.locations_send[i][0][1],
-                        self.locations_send[i][1][0] : self.locations_send[i][1][1],
-                    ]
-                    .clone()
-                    .detach()
-                )
-
-                torch.cuda.synchronize()
-
-                temp_req = dist.isend(
-                    temp, self.rank_neighbours[i], tag=self.send_tag[i]
-                )
-                req.append(temp_req)
-                self.send_tag[i] += 1
-
-        self.recv_tensors = []
-
-        shapes = halo_input.shape
-        self.halo_input_shape = shapes
-        if self.shapes_recv == None:
-            self.shapes_recv = self.get_shapes_recv(shapes)
-
-        for i in range(9):
-<<<<<<< HEAD
-=======
-
->>>>>>> d13dbdfb
-            if self.neighbours[i] == 1:
-                temp_tensor = torch.zeros(
-                    shapes[0],
-                    shapes[1],
-                    self.shapes_recv[i][0],
-                    self.shapes_recv[i][1],
-                    dtype=torch.float,
-                    device="cuda",
-                )
-
-                """
-<<<<<<< HEAD
-				Synchronization is necessary at this point as all GPU operations in PyTorch are asynchronous 
-				MPI copy operation is not under PyTorch therefore it can start before pytorch finishes initilization of tensor with zeros 
-				It will lead to data corruption 
-				Spent 1 week on this issue (data validation) 
-=======
-				Synchronization is necessary at this point as all GPU operations 
-    			in PyTorch are asynchronous MPI copy operation is not under 
-       			PyTorch therefore it can start before pytorch finishes 
-          		initilization of tensor with zeros It will lead to data  
-            	corruption Spent 1 week on this issue (data validation) 
->>>>>>> d13dbdfb
-				KEEP THIS IN MIND
-				"""
-                torch.cuda.synchronize()
-                temp_req = dist.irecv(
-                    tensor=temp_tensor,
-                    src=self.rank_neighbours[i],
-                    tag=self.recv_tag[i],
-                )
-                req.append(temp_req)
-                self.recv_tag[i] += 1
-
-                self.recv_tensors.append(temp_tensor)
-            else:
-                self.recv_tensors.append([])
-
-        return req
-
-    def end_halo_exchange(self, reqs):
-<<<<<<< HEAD
-        for req in reqs:
-            req.wait()
-
-    def copy_halo_exchange_values(self, halo_input):
-        for i in range(9):
-            if self.neighbours[i] == 1:
-                halo_input[
-                    :,
-                    :,
-                    self.locations_recv[i][0][0] : self.locations_recv[i][0][1],
-                    self.locations_recv[i][1][0] : self.locations_recv[i][1][1],
-                ] = self.recv_tensors[i]
-
-    def run(self, tensor):
-        s = torch.cuda.Stream(priority=0)
-        # curr_s = torch.cuda.current_stream()
-        # s.synchronize()
-        # with torch.cuda.stream(s):
-        # start_event = torch.cuda.Event(enable_timing=True, blocking=True)
-        # end_event = torch.cuda.Event(enable_timing=True, blocking=True)
-        rec = torch.cuda.Event(enable_timing=True, blocking=True)
-        # start_event.record()
-        reqs = self.start_halo_exchange(tensor)
-
-        self.end_halo_exchange(reqs)
-
-        self.copy_halo_exchange_values(tensor)
-
-        # end_event.record()
-        return tensor
-
-
-def env2int(env_list, default=-1):
-    for e in env_list:
-        val = int(os.environ.get(e, -1))
-        if val >= 0:
-            return val
-    return default
-
-
-def initialize_cuda():
-    my_local_rank = env2int(
-        [
-            "MPI_LOCALRANKID",
-            "OMPI_COMM_WORLD_LOCAL_RANK",
-            "MV2_COMM_WORLD_LOCAL_RANK",
-            "LOCAL_RANK",
-        ],
-        0,
-    )
-    os.environ["CUDA_VISIBLE_DEVICES"] = str(my_local_rank % num_spatial_parts)
-
-    torch.cuda.init()
-
-
-def init_comm(backend="mpi"):
-    """Initialize the distributed environment."""
-    dist.init_process_group(backend)
-    size = dist.get_world_size()
-    rank = dist.get_rank()
-    print("rank :", rank, "size: ", size)
-    return size, rank
-
-
-def create_input_vertical(halo_len, image_size, num_spatial_parts, rank):
-    image_height_local = int(image_size[0])
-    image_width_local = int(image_size[1] / num_spatial_parts)  # use num_spatial_parts
-
-    np_x = np.asarray(
-        list(
-            range(0, image_size[0] * image_size[1] * args.in_channels * args.batch_size)
-        ),
-        dtype=np.float32,
-    )
-    np_x.resize(args.batch_size, args.in_channels, image_size[0], image_size[1])
-
-    pad_width = [(0, 0), (0, 0), (halo_len, halo_len), (halo_len, halo_len)]
-
-    expected_output = np.pad(np_x, pad_width=pad_width, mode="constant")
-
-    expected_out_width = image_width_local + 2 * halo_len
-    expected_out_height = image_height_local + 2 * halo_len
-
-    start_left = rank * image_width_local
-    end_right = (rank + 1) * image_width_local + 2 * halo_len
-
-    if rank == num_spatial_parts - 1:
-        # In case of odd number of GPUs, partition size will be uneven and last
-        # rank will receive remaining image
-        expected_output = expected_output[:, :, :, start_left:]
-    else:
-        expected_output = expected_output[:, :, :, start_left:end_right]
-
-    start_left_i = rank * image_width_local
-    end_right_i = (rank + 1) * image_width_local
-
-    if rank == num_spatial_parts - 1:
-        # In case of odd number of GPUs, partition size will be uneven and last
-        # rank will receive remaining image
-        input_local = np_x[:, :, :, start_left_i:]
-    else:
-        input_local = np_x[:, :, :, start_left_i:end_right_i]
-
-    input_tensor_local = torch.tensor(input_local, dtype=torch.float, device="cuda")
-    pads = nn.ZeroPad2d(halo_len)
-    input_tensor_local = pads(input_tensor_local)
-
-    return input_tensor_local, expected_output
-
-
-def create_input_horizontal(halo_len, image_size, num_spatial_parts, rank):
-    image_height_local = int(image_size[0] / num_spatial_parts)  # use num_spatial_parts
-    image_width_local = int(image_size[1])
-
-    np_x = np.asarray(
-        list(
-            range(0, image_size[0] * image_size[1] * args.in_channels * args.batch_size)
-        ),
-        dtype=np.float32,
-    )
-    np_x.resize(args.batch_size, args.in_channels, image_size[0], image_size[1])
-
-=======
-
-        for req in reqs:
-            req.wait()
-
-    def copy_halo_exchange_values(self, halo_input):
-        for i in range(9):
-            if self.neighbours[i] == 1:
-                halo_input[
-                    :,
-                    :,
-                    self.locations_recv[i][0][0] : self.locations_recv[i][0][1],
-                    self.locations_recv[i][1][0] : self.locations_recv[i][1][1],
-                ] = self.recv_tensors[i]
-
-    def run(self, tensor):
-
-        s = torch.cuda.Stream(priority=0)
-
-        rec = torch.cuda.Event(enable_timing=True, blocking=True)
-
-        reqs = self.start_halo_exchange(tensor)
-
-        self.end_halo_exchange(reqs)
-
-        self.copy_halo_exchange_values(tensor)
-
-        return tensor
-
-
-def env2int(env_list, default=-1):
-    for e in env_list:
-        val = int(os.environ.get(e, -1))
-        if val >= 0:
-            return val
-    return default
-
-
-def initialize_cuda():
-    my_local_rank = env2int(
-        [
-            "MPI_LOCALRANKID",
-            "OMPI_COMM_WORLD_LOCAL_RANK",
-            "MV2_COMM_WORLD_LOCAL_RANK",
-            "LOCAL_RANK",
-        ],
-        0,
-    )
-    os.environ["CUDA_VISIBLE_DEVICES"] = str(my_local_rank % num_spatial_parts)
-
-    torch.cuda.init()
-
-
-def init_comm(backend="mpi"):
-    """Initialize the distributed environment."""
-    dist.init_process_group(backend)
-    size = dist.get_world_size()
-    rank = dist.get_rank()
-    print("rank :", rank, "size: ", size)
-    return size, rank
-
-
-def create_input_vertical(halo_len, image_size, num_spatial_parts, rank):
-    image_height_local = int(image_size[0])
-    image_width_local = int(image_size[1] / num_spatial_parts)  # use num_spatial_parts
-
-    np_x = np.asarray(
-        list(
-            range(0, image_size[0] * image_size[1] * args.in_channels * args.batch_size)
-        ),
-        dtype=np.float32,
-    )
-    np_x.resize(args.batch_size, args.in_channels, image_size[0], image_size[1])
-
-    pad_width = [(0, 0), (0, 0), (halo_len, halo_len), (halo_len, halo_len)]
-
-    expected_output = np.pad(np_x, pad_width=pad_width, mode="constant")
-
-    expected_out_width = image_width_local + 2 * halo_len
-    expected_out_height = image_height_local + 2 * halo_len
-
-    start_left = rank * image_width_local
-    end_right = (rank + 1) * image_width_local + 2 * halo_len
-
-    if rank == num_spatial_parts - 1:
-        # In case of odd number of GPUs, partition size will be uneven and last
-        # rank will receive remaining image
-        expected_output = expected_output[:, :, :, start_left:]
-    else:
-        expected_output = expected_output[:, :, :, start_left:end_right]
-
-    start_left_i = rank * image_width_local
-    end_right_i = (rank + 1) * image_width_local
-
-    if rank == num_spatial_parts - 1:
-        # In case of odd number of GPUs, partition size will be uneven and last
-        # rank will receive remaining image
-        input_local = np_x[:, :, :, start_left_i:]
-    else:
-        input_local = np_x[:, :, :, start_left_i:end_right_i]
-
-    input_tensor_local = torch.tensor(input_local, dtype=torch.float, device="cuda")
-    pads = nn.ZeroPad2d(halo_len)
-    input_tensor_local = pads(input_tensor_local)
-
-    return input_tensor_local, expected_output
-
-
-def create_input_horizontal(halo_len, image_size, num_spatial_parts, rank):
-    image_height_local = int(image_size[0] / num_spatial_parts)  # use num_spatial_parts
-    image_width_local = int(image_size[1])
-
-    np_x = np.asarray(
-        list(
-            range(0, image_size[0] * image_size[1] * args.in_channels * args.batch_size)
-        ),
-        dtype=np.float32,
-    )
-    np_x.resize(args.batch_size, args.in_channels, image_size[0], image_size[1])
-
->>>>>>> d13dbdfb
-    pad_width = [(0, 0), (0, 0), (halo_len, halo_len), (halo_len, halo_len)]
-
-    expected_output = np.pad(np_x, pad_width=pad_width, mode="constant")
-
-    expected_out_width = image_width_local + 2 * halo_len
-    expected_out_height = image_height_local + 2 * halo_len
-
-    start_top = rank * image_height_local
-    end_bottom = (rank + 1) * image_height_local + 2 * halo_len
-
-    if rank == num_spatial_parts - 1:
-        # In case of odd number of GPUs, partition size will be uneven and last
-        # rank will receive remaining image
-        expected_output = expected_output[:, :, start_top:, :]
-    else:
-        expected_output = expected_output[:, :, start_top:end_bottom, :]
-
-    start_top_i = rank * image_height_local
-    end_bottom_i = (rank + 1) * image_height_local
-
-    if rank == num_spatial_parts - 1:
-        # In case of odd number of GPUs, partition size will be uneven and last
-        # rank will receive remaining image
-        input_local = np_x[:, :, start_top_i:, :]
-    else:
-        input_local = np_x[:, :, start_top_i:end_bottom_i, :]
-
-    input_tensor_local = torch.tensor(input_local, dtype=torch.float, device="cuda")
-    pads = nn.ZeroPad2d(halo_len)
-    input_tensor_local = pads(input_tensor_local)
-
-    return input_tensor_local, expected_output
-
-
-def create_input_square(halo_len, image_size, num_spatial_parts, rank):
-    image_height_local = int(image_size[0] / math.sqrt(num_spatial_parts))
-    image_width_local = int(image_size[1] / math.sqrt(num_spatial_parts))
-
-    np_x = np.asarray(
-        list(
-            range(0, image_size[0] * image_size[1] * args.in_channels * args.batch_size)
-        ),
-        dtype=np.float32,
-    )
-    np_x.resize(args.batch_size, args.in_channels, image_size[0], image_size[1])
-
-    pad_width = [(0, 0), (0, 0), (halo_len, halo_len), (halo_len, halo_len)]
-
-    total_rows = int(math.sqrt(num_spatial_parts))
-    total_cols = int(math.sqrt(num_spatial_parts))
-    # position of rank in matrix math.sqrt(num_spatial_parts) * math.sqrt(num_spatial_parts)
-    row = int(rank / total_rows)
-    col = int(rank % total_cols)
-
-    expected_output = np.pad(np_x, pad_width=pad_width, mode="constant")
-
-    expected_out_width = image_width_local + 2 * halo_len
-    expected_out_height = image_height_local + 2 * halo_len
-
-    e_left_idx = col * image_width_local
-    e_right_idx = (col + 1) * image_width_local + 2 * halo_len
-
-    e_top_idx = row * image_height_local
-    e_bottom_idx = (row + 1) * image_height_local + 2 * halo_len
-
-    expected_output = expected_output[
-        :, :, e_top_idx:e_bottom_idx, e_left_idx:e_right_idx
-    ]
-
-    left_idx = col * image_width_local
-    right_idx = (col + 1) * image_width_local
-
-    top_idx = row * image_height_local
-    bottom_idx = (row + 1) * image_height_local
-
-    input_local = np_x[:, :, top_idx:bottom_idx, left_idx:right_idx]
-
-    input_tensor_local = torch.tensor(input_local, dtype=torch.float, device="cuda")
-    pads = nn.ZeroPad2d(halo_len)
-    input_tensor_local = pads(input_tensor_local)
-
-    return input_tensor_local, expected_output
-
-
-def create_input(halo_len, image_size, num_spatial_parts, rank, slice_method):
-    if slice_method == "vertical":
-        return create_input_vertical(halo_len, image_size, num_spatial_parts, rank)
-    elif slice_method == "horizontal":
-        return create_input_horizontal(halo_len, image_size, num_spatial_parts, rank)
-    elif slice_method == "square":
-        return create_input_square(halo_len, image_size, num_spatial_parts, rank)
-
-
-def test_output(output, expected_output, rank):
-    np_out = output.to("cpu").numpy()
-
-    if np.equal(np_out.astype("int"), expected_output.astype("int")).all():
-        print("Validation passed Rank:" + str(rank))
-    else:
-        uneq = np.not_equal(np_out.astype("int"), expected_output.astype("int"))
-        print(
-            "Rank:" + str(rank),
-            np_out.astype("int")[uneq],
-            expected_output.astype("int")[uneq],
-        )
-        print("Validation failed Rank:" + str(rank))
-
-
-def run_benchmark(rank, size, hostname):
-    input_tensor_local, expected_output = create_input(
-        halo_len=halo_len,
-        image_size=image_size,
-        num_spatial_parts=num_spatial_parts,
-        rank=rank,
-        slice_method=slice_method,
-    )
-
-    b_pt2pt = halo_bench_pt2pt(
-        local_rank=rank,
-        comm_size=size,
-        num_spatial_parts=num_spatial_parts,
-        slice_method=slice_method,
-        halo_len=halo_len,
-    )
-
-    for i in range(args.warmup):
-        y = b_pt2pt.run(input_tensor_local)
-
-    start_event = torch.cuda.Event(enable_timing=True, blocking=True)
-    end_event = torch.cuda.Event(enable_timing=True, blocking=True)
-
-    start_event.record()
-    for i in range(iterations):
-        y = b_pt2pt.run(input_tensor_local)
-
-    end_event.record()
-    torch.cuda.synchronize()
-
-    t = start_event.elapsed_time(end_event)
-
-    print("Rank:" + str(rank) + " Time taken (ms):" + str(t / iterations))
-
-    test_output(y, expected_output, rank)
-
-
-def init_processes(hostname, fn, backend="mpi"):
-    """Initialize the distributed environment."""
-    initialize_cuda()
-    size, rank = init_comm()
-    validate_config(num_spatial_parts, size)
-    fn(rank, size, hostname)
-
-
-if __name__ == "__main__":
-    init_processes("a", run_benchmark, backend="mpi")
+import torch
+import torch.nn as nn
+import torch.distributed as dist
+import numpy as np
+import os
+import time
+import math
+import argparse
+
+
+def get_parser():
+    parser = argparse.ArgumentParser(
+        description="Halo exchange benchmark",
+        formatter_class=argparse.ArgumentDefaultsHelpFormatter,
+    )
+    parser.add_argument(
+        "--fp16-allreduce",
+        action="store_true",
+        default=False,
+        help="use fp16 compression during allreduce",
+    )
+
+    parser.add_argument("--image-size", type=int, default=8, help="Full image size")
+    parser.add_argument("--batch-size", type=int, default=1, help="input batch size")
+    parser.add_argument("--halo-len", type=int, default=1, help="halo length")
+    parser.add_argument(
+        "--in-channels", type=int, default=1, help="Number of channels in the input"
+    )
+    parser.add_argument("--warmup", type=int, default=10, help="warmups")
+    parser.add_argument("--iterations", type=int, default=100, help="Iterations")
+    parser.add_argument(
+        "--out-channels", type=int, default=256, help="number of output channels"
+    )
+    parser.add_argument(
+        "--num-spatial-parts",
+        type=int,
+        default="4",
+        help="Number of partitions in spatial parallelism",
+    )
+    parser.add_argument(
+        "--slice-method",
+        type=str,
+        default="square",
+        help="Slice method (square, vertical, and horizontal) in Spatial parallelism",
+    )
+    return parser
+
+
+parser_obj = get_parser()
+args = parser_obj.parse_args()
+halo_len = args.halo_len
+iterations = args.iterations
+image_size = (args.image_size, args.image_size)
+num_spatial_parts = args.num_spatial_parts
+slice_method = args.slice_method
+
+
+def validate_config(num_spatial_parts, comm_size):
+    assert (
+        num_spatial_parts > 1
+    ), "num_spatial_parts should be greater than 1 for spatial parallelism."
+    assert (
+        comm_size >= num_spatial_parts
+    ), "Spatial parts {num_spatial_parts} require {num_spatial_parts} GPUs."
+
+    if slice_method == "square":
+        parts = int(math.sqrt(num_spatial_parts))
+        assert (
+            parts * parts == num_spatial_parts
+        ), "Invalid number of spatial parts for square spatial type"
+
+
+class halo_bench_pt2pt:
+    def __init__(
+        self, local_rank, comm_size, num_spatial_parts, slice_method, halo_len
+    ):
+        self.local_rank = local_rank
+        self.comm_size = comm_size
+        # number of parts in one image
+        self.num_spatial_parts = num_spatial_parts
+        self.slice_method = slice_method
+        self.halo_len = halo_len
+        self.shapes_recv = None
+        self.recv_tensors = []
+
+        self.get_neighbours()
+        self.get_neighbours_rank()
+        self.set_tags()
+        self.get_index_locations()
+
+        self.identity = torch.nn.Identity()
+
+    def set_tags(self):
+        self.send_tag = [100, 200, 300, 400, 500, 600, 700, 800, 900]
+        self.recv_tag = [900, 800, 700, 600, 500, 400, 300, 200, 100]
+
+    def get_neighbours_rank(self):
+        self.rank_neighbours = []
+
+        if self.slice_method == "square":
+            # 0 1 2
+            # 2 3 4
+            # 5 6 7
+            total_rows = int(math.sqrt(self.num_spatial_parts))
+            total_cols = int(math.sqrt(self.num_spatial_parts))
+
+			# top_left will be (total_cols + 1) away from current rank
+            top_left = -(total_cols + 1)  
+            top = -total_cols
+            top_right = -(total_cols - 1)
+            left = -1
+            right = +1
+            bottom_left = total_cols - 1
+            bottom = total_cols
+            bottom_right = total_cols + 1
+            rank_offset = [
+                top_left,
+                top,
+                top_right,
+                left,
+                0,
+                right,
+                bottom_left,
+                bottom,
+                bottom_right,
+            ]
+
+        elif self.slice_method == "vertical":
+            rank_offset = [0, 0, 0, -1, 0, +1, 0, 0, 0]
+
+        elif self.slice_method == "horizontal":
+            rank_offset = [0, -1, 0, 0, 0, 0, 0, +1, 0]
+
+        for i in range(9):
+            if self.neighbours[i] == 1:
+                self.rank_neighbours.append(self.local_rank + rank_offset[i])
+            else:
+                self.rank_neighbours.append(-1)
+
+    def get_neighbours(self):
+        if self.local_rank < self.num_spatial_parts:
+            self.ENABLE_SPATIAL = True
+        else:
+            self.ENABLE_SPATIAL = False
+            self.neighbours = None
+            return
+
+        self.spatial_rank = self.local_rank % self.num_spatial_parts
+
+        if self.slice_method == "square":
+            self.neighbours = []
+            total_rows = int(math.sqrt(self.num_spatial_parts))
+            total_cols = int(math.sqrt(self.num_spatial_parts))
+
+            # current rank position in matrix of total_rows * total_cols
+            row = self.local_rank / total_rows
+            col = self.local_rank % total_cols
+            dir = [
+                [-1, -1],
+                [-1, 0],
+                [-1, 1],
+                [0, -1],
+                [0, 0],
+                [0, 1],
+                [1, -1],
+                [1, 0],
+                [1, 1],
+            ]
+
+            for d in dir:
+                neighbour_row = row + d[0]
+                neighbour_col = col + d[1]
+                if neighbour_row == row and neighbour_col == col:
+                    self.neighbours.append(0)
+                elif (
+                    neighbour_row < 0
+                    or neighbour_row >= total_rows
+                    or neighbour_col < 0
+                    or neighbour_col >= total_cols
+                ):
+                    self.neighbours.append(0)
+                else:
+                    self.neighbours.append(1)
+
+        elif self.slice_method == "vertical":
+            if self.spatial_rank == 0:
+                self.neighbours = [0, 0, 0, 0, 0, 1, 0, 0, 0]
+            elif self.spatial_rank == self.num_spatial_parts - 1:
+                self.neighbours = [0, 0, 0, 1, 0, 0, 0, 0, 0]
+            else:
+                self.neighbours = [0, 0, 0, 1, 0, 1, 0, 0, 0]
+
+        elif self.slice_method == "horizontal":
+            if self.spatial_rank == 0:
+                self.neighbours = [0, 0, 0, 0, 0, 0, 0, 1, 0]
+            elif self.spatial_rank == self.num_spatial_parts - 1:
+                self.neighbours = [0, 1, 0, 0, 0, 0, 0, 0, 0]
+            else:
+                self.neighbours = [0, 1, 0, 0, 0, 0, 0, 1, 0]
+
+    def get_index_locations(self):
+        locations_recv = []
+        locations_recv.append([[None, self.halo_len], [None, self.halo_len]])  # 1
+        locations_recv.append(
+            [[None, self.halo_len], [self.halo_len, -self.halo_len]]
+        )  # 2
+        locations_recv.append([[None, self.halo_len], [-self.halo_len, None]])  # 3
+        locations_recv.append(
+            [[self.halo_len, -self.halo_len], [None, self.halo_len]]
+        )  # 4
+        locations_recv.append([[None, None], [None, None]])  # 5
+        locations_recv.append(
+            [[self.halo_len, -self.halo_len], [-self.halo_len, None]]
+        )  # 6
+        locations_recv.append([[-self.halo_len, None], [None, self.halo_len]])  # 7
+        locations_recv.append(
+            [[-self.halo_len, None], [self.halo_len, -self.halo_len]]
+        )  # 8
+        locations_recv.append([[-self.halo_len, None], [-self.halo_len, None]])  # 9
+
+        self.locations_recv = locations_recv
+
+        locations_send = []
+        locations_send.append(
+            [[self.halo_len, 2 * self.halo_len], [self.halo_len, 2 * self.halo_len]]
+        )  # 1
+        locations_send.append(
+            [[self.halo_len, 2 * self.halo_len], [self.halo_len, -self.halo_len]]
+        )  # 2
+        locations_send.append(
+            [
+                [self.halo_len, 2 * self.halo_len],
+                [-2 * self.halo_len, -1 * self.halo_len],
+            ]
+        )  # 3
+        locations_send.append(
+            [[self.halo_len, -self.halo_len], [self.halo_len, 2 * self.halo_len]]
+        )  # 4
+        locations_send.append([[None, None], [None, None]])  # 5
+        locations_send.append(
+            [[self.halo_len, -self.halo_len], [-2 * self.halo_len, -1 * self.halo_len]]
+        )  # 6
+        locations_send.append(
+            [
+                [-2 * self.halo_len, -1 * self.halo_len],
+                [self.halo_len, 2 * self.halo_len],
+            ]
+        )  # 7
+        locations_send.append(
+            [[-2 * self.halo_len, -1 * self.halo_len], [self.halo_len, -self.halo_len]]
+        )  # 8
+        locations_send.append(
+            [
+                [-2 * self.halo_len, -1 * self.halo_len],
+                [-2 * self.halo_len, -1 * self.halo_len],
+            ]
+        )  # 9
+        self.locations_send = locations_send
+
+    def get_shapes_recv(self, shapes):
+        shapes_recv = []
+
+        shapes_recv.append([self.halo_len, self.halo_len])  # 1
+        shapes_recv.append([self.halo_len, shapes[3] - 2 * self.halo_len])  # 2
+        shapes_recv.append([self.halo_len, self.halo_len])  # 3
+
+        shapes_recv.append([shapes[2] - 2 * self.halo_len, self.halo_len])  # 4
+        shapes_recv.append([None, None])  # 5
+        shapes_recv.append([shapes[2] - 2 * self.halo_len, self.halo_len])  # 6
+
+        shapes_recv.append([self.halo_len, self.halo_len])  # 7
+        shapes_recv.append([self.halo_len, shapes[3] - 2 * self.halo_len])  # 8
+        shapes_recv.append([self.halo_len, self.halo_len])  # 9
+
+        return shapes_recv
+
+    def start_halo_exchange(self, halo_input):
+        req = []
+        for i in range(9):
+            if self.neighbours[i] == 1:
+                # print("Local rank:",self.local_rank, " to:",self.local_rank + self.rank_neighbours[i], " I:",i)
+                temp = (
+                    halo_input[
+                        :,
+                        :,
+                        self.locations_send[i][0][0] : self.locations_send[i][0][1],
+                        self.locations_send[i][1][0] : self.locations_send[i][1][1],
+                    ]
+                    .clone()
+                    .detach()
+                )
+
+                torch.cuda.synchronize()
+
+                temp_req = dist.isend(
+                    temp, self.rank_neighbours[i], tag=self.send_tag[i]
+                )
+                req.append(temp_req)
+                self.send_tag[i] += 1
+
+        self.recv_tensors = []
+
+        shapes = halo_input.shape
+        self.halo_input_shape = shapes
+        if self.shapes_recv == None:
+            self.shapes_recv = self.get_shapes_recv(shapes)
+
+        for i in range(9):
+            if self.neighbours[i] == 1:
+                temp_tensor = torch.zeros(
+                    shapes[0],
+                    shapes[1],
+                    self.shapes_recv[i][0],
+                    self.shapes_recv[i][1],
+                    dtype=torch.float,
+                    device="cuda",
+                )
+
+                """
+				Synchronization is necessary at this point as all GPU operations 
+    			in PyTorch are asynchronous MPI copy operation is not under 
+       			PyTorch therefore it can start before pytorch finishes 
+          		initilization of tensor with zeros It will lead to data  
+            	corruption Spent 1 week on this issue (data validation) 
+				KEEP THIS IN MIND
+				"""
+                torch.cuda.synchronize()
+                temp_req = dist.irecv(
+                    tensor=temp_tensor,
+                    src=self.rank_neighbours[i],
+                    tag=self.recv_tag[i],
+                )
+                req.append(temp_req)
+                self.recv_tag[i] += 1
+
+                self.recv_tensors.append(temp_tensor)
+            else:
+                self.recv_tensors.append([])
+
+        return req
+
+    def end_halo_exchange(self, reqs):
+
+        for req in reqs:
+            req.wait()
+
+    def copy_halo_exchange_values(self, halo_input):
+        for i in range(9):
+            if self.neighbours[i] == 1:
+                halo_input[
+                    :,
+                    :,
+                    self.locations_recv[i][0][0] : self.locations_recv[i][0][1],
+                    self.locations_recv[i][1][0] : self.locations_recv[i][1][1],
+                ] = self.recv_tensors[i]
+
+    def run(self, tensor):
+
+        s = torch.cuda.Stream(priority=0)
+
+        rec = torch.cuda.Event(enable_timing=True, blocking=True)
+
+        reqs = self.start_halo_exchange(tensor)
+
+        self.end_halo_exchange(reqs)
+
+        self.copy_halo_exchange_values(tensor)
+
+        return tensor
+
+
+def env2int(env_list, default=-1):
+    for e in env_list:
+        val = int(os.environ.get(e, -1))
+        if val >= 0:
+            return val
+    return default
+
+
+def initialize_cuda():
+    my_local_rank = env2int(
+        [
+            "MPI_LOCALRANKID",
+            "OMPI_COMM_WORLD_LOCAL_RANK",
+            "MV2_COMM_WORLD_LOCAL_RANK",
+            "LOCAL_RANK",
+        ],
+        0,
+    )
+    os.environ["CUDA_VISIBLE_DEVICES"] = str(my_local_rank % num_spatial_parts)
+
+    torch.cuda.init()
+
+
+def init_comm(backend="mpi"):
+    """Initialize the distributed environment."""
+    dist.init_process_group(backend)
+    size = dist.get_world_size()
+    rank = dist.get_rank()
+    print("rank :", rank, "size: ", size)
+    return size, rank
+
+
+def create_input_vertical(halo_len, image_size, num_spatial_parts, rank):
+    image_height_local = int(image_size[0])
+    image_width_local = int(image_size[1] / num_spatial_parts)  # use num_spatial_parts
+
+    np_x = np.asarray(
+        list(
+            range(0, image_size[0] * image_size[1] * args.in_channels * args.batch_size)
+        ),
+        dtype=np.float32,
+    )
+    np_x.resize(args.batch_size, args.in_channels, image_size[0], image_size[1])
+
+    pad_width = [(0, 0), (0, 0), (halo_len, halo_len), (halo_len, halo_len)]
+
+    expected_output = np.pad(np_x, pad_width=pad_width, mode="constant")
+
+    expected_out_width = image_width_local + 2 * halo_len
+    expected_out_height = image_height_local + 2 * halo_len
+
+    start_left = rank * image_width_local
+    end_right = (rank + 1) * image_width_local + 2 * halo_len
+
+    if rank == num_spatial_parts - 1:
+        # In case of odd number of GPUs, partition size will be uneven and last
+        # rank will receive remaining image
+        expected_output = expected_output[:, :, :, start_left:]
+    else:
+        expected_output = expected_output[:, :, :, start_left:end_right]
+
+    start_left_i = rank * image_width_local
+    end_right_i = (rank + 1) * image_width_local
+
+    if rank == num_spatial_parts - 1:
+        # In case of odd number of GPUs, partition size will be uneven and last
+        # rank will receive remaining image
+        input_local = np_x[:, :, :, start_left_i:]
+    else:
+        input_local = np_x[:, :, :, start_left_i:end_right_i]
+
+    input_tensor_local = torch.tensor(input_local, dtype=torch.float, device="cuda")
+    pads = nn.ZeroPad2d(halo_len)
+    input_tensor_local = pads(input_tensor_local)
+
+    return input_tensor_local, expected_output
+
+
+def create_input_horizontal(halo_len, image_size, num_spatial_parts, rank):
+    image_height_local = int(image_size[0] / num_spatial_parts)  # use num_spatial_parts
+    image_width_local = int(image_size[1])
+
+    np_x = np.asarray(
+        list(
+            range(0, image_size[0] * image_size[1] * args.in_channels * args.batch_size)
+        ),
+        dtype=np.float32,
+    )
+    np_x.resize(args.batch_size, args.in_channels, image_size[0], image_size[1])
+
+    pad_width = [(0, 0), (0, 0), (halo_len, halo_len), (halo_len, halo_len)]
+
+    expected_output = np.pad(np_x, pad_width=pad_width, mode="constant")
+
+    expected_out_width = image_width_local + 2 * halo_len
+    expected_out_height = image_height_local + 2 * halo_len
+
+    start_top = rank * image_height_local
+    end_bottom = (rank + 1) * image_height_local + 2 * halo_len
+
+    if rank == num_spatial_parts - 1:
+        # In case of odd number of GPUs, partition size will be uneven and last
+        # rank will receive remaining image
+        expected_output = expected_output[:, :, start_top:, :]
+    else:
+        expected_output = expected_output[:, :, start_top:end_bottom, :]
+
+    start_top_i = rank * image_height_local
+    end_bottom_i = (rank + 1) * image_height_local
+
+    if rank == num_spatial_parts - 1:
+        # In case of odd number of GPUs, partition size will be uneven and last
+        # rank will receive remaining image
+        input_local = np_x[:, :, start_top_i:, :]
+    else:
+        input_local = np_x[:, :, start_top_i:end_bottom_i, :]
+
+    input_tensor_local = torch.tensor(input_local, dtype=torch.float, device="cuda")
+    pads = nn.ZeroPad2d(halo_len)
+    input_tensor_local = pads(input_tensor_local)
+
+    return input_tensor_local, expected_output
+
+
+def create_input_square(halo_len, image_size, num_spatial_parts, rank):
+    image_height_local = int(image_size[0] / math.sqrt(num_spatial_parts))
+    image_width_local = int(image_size[1] / math.sqrt(num_spatial_parts))
+
+    np_x = np.asarray(
+        list(
+            range(0, image_size[0] * image_size[1] * args.in_channels * args.batch_size)
+        ),
+        dtype=np.float32,
+    )
+    np_x.resize(args.batch_size, args.in_channels, image_size[0], image_size[1])
+
+    pad_width = [(0, 0), (0, 0), (halo_len, halo_len), (halo_len, halo_len)]
+
+    total_rows = int(math.sqrt(num_spatial_parts))
+    total_cols = int(math.sqrt(num_spatial_parts))
+    # position of rank in matrix math.sqrt(num_spatial_parts) * math.sqrt(num_spatial_parts)
+    row = int(rank / total_rows)
+    col = int(rank % total_cols)
+
+    expected_output = np.pad(np_x, pad_width=pad_width, mode="constant")
+
+    expected_out_width = image_width_local + 2 * halo_len
+    expected_out_height = image_height_local + 2 * halo_len
+
+    e_left_idx = col * image_width_local
+    e_right_idx = (col + 1) * image_width_local + 2 * halo_len
+
+    e_top_idx = row * image_height_local
+    e_bottom_idx = (row + 1) * image_height_local + 2 * halo_len
+
+    expected_output = expected_output[
+        :, :, e_top_idx:e_bottom_idx, e_left_idx:e_right_idx
+    ]
+
+    left_idx = col * image_width_local
+    right_idx = (col + 1) * image_width_local
+
+    top_idx = row * image_height_local
+    bottom_idx = (row + 1) * image_height_local
+
+    input_local = np_x[:, :, top_idx:bottom_idx, left_idx:right_idx]
+
+    input_tensor_local = torch.tensor(input_local, dtype=torch.float, device="cuda")
+    pads = nn.ZeroPad2d(halo_len)
+    input_tensor_local = pads(input_tensor_local)
+
+    return input_tensor_local, expected_output
+
+
+def create_input(halo_len, image_size, num_spatial_parts, rank, slice_method):
+    if slice_method == "vertical":
+        return create_input_vertical(halo_len, image_size, num_spatial_parts, rank)
+    elif slice_method == "horizontal":
+        return create_input_horizontal(halo_len, image_size, num_spatial_parts, rank)
+    elif slice_method == "square":
+        return create_input_square(halo_len, image_size, num_spatial_parts, rank)
+
+
+def test_output(output, expected_output, rank):
+    np_out = output.to("cpu").numpy()
+
+    if np.equal(np_out.astype("int"), expected_output.astype("int")).all():
+        print("Validation passed Rank:" + str(rank))
+    else:
+        uneq = np.not_equal(np_out.astype("int"), expected_output.astype("int"))
+        print(
+            "Rank:" + str(rank),
+            np_out.astype("int")[uneq],
+            expected_output.astype("int")[uneq],
+        )
+        print("Validation failed Rank:" + str(rank))
+
+
+def run_benchmark(rank, size, hostname):
+    input_tensor_local, expected_output = create_input(
+        halo_len=halo_len,
+        image_size=image_size,
+        num_spatial_parts=num_spatial_parts,
+        rank=rank,
+        slice_method=slice_method,
+    )
+
+    b_pt2pt = halo_bench_pt2pt(
+        local_rank=rank,
+        comm_size=size,
+        num_spatial_parts=num_spatial_parts,
+        slice_method=slice_method,
+        halo_len=halo_len,
+    )
+
+    for i in range(args.warmup):
+        y = b_pt2pt.run(input_tensor_local)
+
+    start_event = torch.cuda.Event(enable_timing=True, blocking=True)
+    end_event = torch.cuda.Event(enable_timing=True, blocking=True)
+
+    start_event.record()
+    for i in range(iterations):
+        y = b_pt2pt.run(input_tensor_local)
+
+    end_event.record()
+    torch.cuda.synchronize()
+
+    t = start_event.elapsed_time(end_event)
+
+    print("Rank:" + str(rank) + " Time taken (ms):" + str(t / iterations))
+
+    test_output(y, expected_output, rank)
+
+
+def init_processes(hostname, fn, backend="mpi"):
+    """Initialize the distributed environment."""
+    initialize_cuda()
+    size, rank = init_comm()
+    validate_config(num_spatial_parts, size)
+    fn(rank, size, hostname)
+
+
+if __name__ == "__main__":
+    init_processes("a", run_benchmark, backend="mpi")